# -*- coding: utf-8 -*-

import datetime
import itertools
import json
import operator
import os

from dateutil import tz
from functools import reduce

import arrow
import click

from . import watson as _watson
from .frames import Frame
from .utils import (format_timedelta, get_frame_from_argument,
                    get_start_time_for_period, options, safe_save,
                    sorted_groupby, style)


class MutuallyExclusiveOption(click.Option):
    def __init__(self, *args, **kwargs):
        self.mutually_exclusive = set(kwargs.pop('mutually_exclusive', []))
        super(MutuallyExclusiveOption, self).__init__(*args, **kwargs)

    def handle_parse_result(self, ctx, opts, args):
        if self.mutually_exclusive.intersection(opts) and self.name in opts:
            raise click.UsageError(
                '`--{name}` is mutually exclusive with the following options: '
                '{options}'.format(name=self.name.replace('_', ''),
                                   options=', '
                                   .join(['`--{}`'.format(_) for _ in
                                         self.mutually_exclusive]))
            )

        return super(MutuallyExclusiveOption, self).handle_parse_result(
            ctx, opts, args
        )


class WatsonCliError(click.ClickException):
    def format_message(self):
        return style('error', self.message)


_watson.WatsonError = WatsonCliError


class DateParamType(click.ParamType):
    name = 'date'

    def convert(self, value, param, ctx):
        if value:
            date = arrow.get(value)
            # When we parse a date, we want to parse it in the timezone
            # expected by the user, so that midnight is midnight in the local
            # timezone, not in UTC. Cf issue #16.
            date.tzinfo = tz.tzlocal()
            return date


Date = DateParamType()


@click.group()
@click.version_option(version=_watson.__version__, prog_name='Watson')
@click.pass_context
def cli(ctx):
    """
    Watson is a tool aimed at helping you monitoring your time.

    You just have to tell Watson when you start working on your
    project with the `start` command, and you can stop the timer
    when you're done with the `stop` command.
    """

    # This is the main command group, needed by click in order
    # to handle the subcommands
    ctx.obj = _watson.Watson(config_dir=os.environ.get('WATSON_DIR'))


@cli.command()
@click.argument('command', required=False)
@click.pass_context
def help(ctx, command):
    """
    Display help information
    """
    if not command:
        click.echo(ctx.parent.get_help())
        return

    cmd = cli.get_command(ctx, command)

    if not cmd:
        raise click.ClickException("No such command: {}".format(command))

    click.echo(cmd.get_help(ctx))


def _start(watson, project, tags):
    """
    Start project with given list of tags and save status.
    """
    current = watson.start(project, tags)
    click.echo("Starting project {} {} at {}".format(
        style('project', project),
        style('tags', tags),
        style('time', "{:HH:mm}".format(current['start']))
    ))
    watson.save()


@cli.command()
@click.argument('args', nargs=-1)
@click.pass_obj
@click.pass_context
def start(ctx, watson, args):
    """
    Start monitoring time for the given project.
    You can add tags indicating more specifically what you are working on with
    `+tag`.

    If there is already a running project and the configuration option
    `options.stop_on_start` is set to a true value (`1`, `on`, `true` or
    `yes`), it is stopped before the new project is started.

    Example:

    \b
    $ watson start apollo11 +module +brakes
    Starting project apollo11 [module, brakes] at 16:34
    """
    project = ' '.join(
        itertools.takewhile(lambda s: not s.startswith('+'), args)
    )

    # Find all the tags starting by a '+', even if there are spaces in them,
    # then strip each tag and filter out the empty ones
    tags = list(filter(None, map(operator.methodcaller('strip'), (
        # We concatenate the word with the '+' to the following words
        # not starting with a '+'
        w[1:] + ' ' + ' '.join(itertools.takewhile(
            lambda s: not s.startswith('+'), args[i + 1:]
        ))
        for i, w in enumerate(args) if w.startswith('+')
    ))))  # pile of pancakes !

    if (project and watson.is_started and
            watson.config.getboolean('options', 'stop_on_start')):
        ctx.invoke(stop)

    _start(watson, project, tags)


@cli.command()
@click.pass_obj
def stop(watson):
    """
    Stop monitoring time for the current project.

    Example:

    \b
    $ watson stop
    Stopping project apollo11, started a minute ago. (id: e7ccd52)
    """
    frame = watson.stop()
    click.echo("Stopping project {} {}, started {}. (id: {})".format(
        style('project', frame.project),
        style('tags', frame.tags),
        style('time', frame.start.humanize()),
        style('short_id', frame.id)
    ))
    watson.save()


@cli.command(context_settings={'ignore_unknown_options': True})
@click.option('-s/-S', '--stop/--no-stop', 'stop_', default=None,
              help="(Don't) Stop an already running project.")
@click.argument('frame', default='-1')
@click.pass_obj
@click.pass_context
def restart(ctx, watson, frame, stop_):
    """
    Restart monitoring time for a previously stopped project.

    By default, the project from the last frame, which was recorded, is
    restarted, using the same tags as recorded in that frame. You can specify
    the frame to use with an integer frame index argument or a frame ID. For
    example, to restart the second-to-last frame, pass `-2` as the frame index.

    Normally, if a project is currently started, watson will print an error and
    do nothing. If you set the configuration option `options.stop_on_restart`
    to a true value (`1`, `on`, `true` or `yes`), the current project, if any,
    will be stopped before the new frame is started. You can pass the option
    `-s` or `--stop` resp. `-S` or `--no-stop` to override the default or
    configured behaviour.

    If no previous frame exists or an invalid frame index or ID was given,
    an error is printed and no further action taken.

    Example:

    \b
    $ watson start apollo11 +module +brakes
    Starting project apollo11 [module, brakes] at 16:34
    $ watson stop
    Stopping project apollo11, started a minute ago. (id: e7ccd52)
    $ watson restart
    Starting project apollo11 [module, brakes] at 16:36
    """
    if not watson.frames and not watson.is_started:
        raise click.ClickException(
            style('error', "No frames recorded yet. It's time to create your "
                           "first one!"))

    if watson.is_started:
        if stop_ or (stop_ is None and
                     watson.config.getboolean('options', 'stop_on_restart')):
            ctx.invoke(stop)
        else:
            # Raise error here, instead of in watson.start(), otherwise
            # will give misleading error if running frame is the first one
            raise click.ClickException("{} {} {}".format(
                style('error', "Project already started:"),
                style('project', watson.current['project']),
                style('tags', watson.current['tags'])))

    frame = get_frame_from_argument(watson, frame)

    _start(watson, frame.project, frame.tags)


@cli.command()
@click.pass_obj
def cancel(watson):
    """
    Cancel the last call to the start command. The time will
    not be recorded.
    """
    old = watson.cancel()
    click.echo("Canceling the timer for project {} {}".format(
        style('project', old['project']),
        style('tags', old['tags'])
    ))
    watson.save()


@cli.command()
@click.pass_obj
def status(watson):
    """
    Display when the current project was started and the time spent since.

    You can configure how the date and time of when the project was started are
    displayed by setting `options.date_format` and `options.time_format` in the
    configuration. The syntax of these formatting strings and the supported
    placeholders are the same as for the `strftime` method of Python's
    `datetime.datetime` class.

    Example:

    \b
    $ watson status
    Project apollo11 [brakes] started seconds ago (2014-05-19 14:32:41+0100)
    $ watson config options.date_format %d.%m.%Y
    $ watson config options.time_format "at %I:%M %p"
    $ watson status
    Project apollo11 [brakes] started a minute ago (19.05.2014 at 02:32 PM)
    """
    if not watson.is_started:
        click.echo("No project started")
        return

    current = watson.current
    datefmt = watson.config.get('options', 'date_format', '%Y.%m.%d')
    timefmt = watson.config.get('options', 'time_format', '%H:%M:%S%z')
    click.echo("Project {} {} started {} ({} {})".format(
        style('project', current['project']),
        style('tags', current['tags']),
        style('time', current['start'].humanize()),
        style('date', current['start'].strftime(datefmt)),
        style('time', current['start'].strftime(timefmt))
    ))


_SHORTCUT_OPTIONS = ['year', 'month', 'week', 'day']


@cli.command()
@click.option('-c/-C', '--current/--no-current', 'current', default=None,
              help="(Don't) include currently running frame in report.")
@click.option('-f', '--from', 'from_', cls=MutuallyExclusiveOption, type=Date,
              default=arrow.now().replace(days=-7),
              mutually_exclusive=_SHORTCUT_OPTIONS,
              help="The date from when the report should start. Defaults "
              "to seven days ago.")
@click.option('-t', '--to', cls=MutuallyExclusiveOption, type=Date,
              default=arrow.now(),
              mutually_exclusive=_SHORTCUT_OPTIONS,
              help="The date at which the report should stop (inclusive). "
              "Defaults to tomorrow.")
@click.option('-y', '--year', cls=MutuallyExclusiveOption, type=Date,
              flag_value=get_start_time_for_period('year'),
              mutually_exclusive=['day', 'week', 'month'],
              help='Reports activity for the current year.')
@click.option('-m', '--month', cls=MutuallyExclusiveOption, type=Date,
              flag_value=get_start_time_for_period('month'),
              mutually_exclusive=['day', 'week', 'year'],
              help='Reports activity for the current month.')
@click.option('-w', '--week', cls=MutuallyExclusiveOption, type=Date,
              flag_value=get_start_time_for_period('week'),
              mutually_exclusive=['day', 'month', 'year'],
              help='Reports activity for the current week.')
@click.option('-d', '--day', cls=MutuallyExclusiveOption, type=Date,
              flag_value=get_start_time_for_period('day'),
              mutually_exclusive=['week', 'month', 'year'],
              help='Reports activity for the current day.')
@click.option('-p', '--project', 'projects', multiple=True,
              help="Reports activity only for the given project. You can add "
              "other projects by using this option several times.")
@click.option('-T', '--tag', 'tags', multiple=True,
              help="Reports activity only for frames containing the given "
              "tag. You can add several tags by using this option multiple "
              "times")
@click.pass_obj
def report(watson, current, from_, to, projects, tags, year, month, week, day):
    """
    Display a report of the time spent on each project.

    If a project is given, the time spent on this project is printed.
    Else, print the total for each root project.

    By default, the time spent the last 7 days is printed. This timespan
    can be controlled with the `--from` and `--to` arguments. The dates
    must have the format `YEAR-MONTH-DAY`, like: `2014-05-19`.

    You can also use special shortcut options for easier timespan control:
    `--day` sets the report timespan to the current day (beginning at 00:00h)
    and `--year`, `--month` and `--week` to the current year, month or week
    respectively.

    You can limit the report to a project or a tag using the `--project` and
    `--tag` options. They can be specified several times each to add multiple
    projects or tags to the report.

    Example:

    \b
    $ watson report
    Mon 05 May 2014 -> Mon 12 May 2014
    \b
    apollo11 - 13h 22m 20s
            [brakes    7h 53m 18s]
            [module    7h 41m 41s]
            [reactor   8h 35m 50s]
            [steering 10h 33m 37s]
            [wheels   10h 11m 35s]
    \b
    hubble - 8h 54m 46s
            [camera        8h 38m 17s]
            [lens          5h 56m 22s]
            [transmission  6h 27m 07s]
    \b
    voyager1 - 11h 45m 13s
            [antenna     5h 53m 57s]
            [generators  9h 04m 58s]
            [probe      10h 14m 29s]
            [sensors    10h 30m 26s]
    \b
    voyager2 - 16h 16m 09s
            [antenna     7h 05m 50s]
            [generators 12h 20m 29s]
            [probe      12h 20m 29s]
            [sensors    11h 23m 17s]
    \b
    Total: 43h 42m 20s
    \b
    $ watson report --from 2014-04-01 --to 2014-04-30 --project apollo11
    Tue 01 April 2014 -> Wed 30 April 2014
    \b
    apollo11 - 13h 22m 20s
            [brakes    7h 53m 18s]
            [module    7h 41m 41s]
            [reactor   8h 35m 50s]
            [steering 10h 33m 37s]
            [wheels   10h 11m 35s]
    """
    for start_time in (_ for _ in [day, week, month, year]
                       if _ is not None):
        from_ = start_time

    if from_ > to:
        raise click.ClickException("'from' must be anterior to 'to'")

    if watson.current:
        if current or (current is None and
                       watson.config.getboolean('options', 'report_current')):
            cur = watson.current
            watson.frames.add(cur['project'], cur['start'], arrow.utcnow(),
                              cur['tags'], id="current")

    span = watson.frames.span(from_, to)

    frames_by_project = sorted_groupby(
        watson.frames.filter(
            projects=projects or None, tags=tags or None, span=span
        ),
        operator.attrgetter('project')
    )

    total = datetime.timedelta()

    click.echo("{} -> {}\n".format(
        style('date', '{:ddd DD MMMM YYYY}'.format(span.start)),
        style('date', '{:ddd DD MMMM YYYY}'.format(span.stop))
    ))

    for project, frames in frames_by_project:
        frames = tuple(frames)
        delta = reduce(
            operator.add,
            (f.stop - f.start for f in frames),
            datetime.timedelta()
        )
        total += delta

        click.echo("{project} - {time}".format(
            time=style('time', format_timedelta(delta)),
            project=style('project', project)
        ))

        tags_to_print = sorted(
            set(tag for frame in frames for tag in frame.tags
                if tag in tags or not tags)
        )
        if tags_to_print:
            longest_tag = max(len(tag) for tag in tags_to_print or [''])

        for tag in tags_to_print:
            delta = reduce(
                operator.add,
                (f.stop - f.start for f in frames if tag in f.tags),
                datetime.timedelta()
            )

            click.echo("\t[{tag} {time}]".format(
                time=style('time', '{:>11}'.format(format_timedelta(delta))),
                tag=style('tag', '{:<{}}'.format(tag, longest_tag)),
            ))

        click.echo()

    if len(projects) > 1:
        click.echo("Total: {}".format(
            style('time', '{}'.format(format_timedelta(total)))
        ))


@cli.command()
@click.option('-c/-C', '--current/--no-current', 'current', default=None,
              help="(Don't) include currently running frame in output.")
@click.option('-f', '--from', 'from_', type=Date,
              default=arrow.now().replace(days=-7),
              help="The date from when the log should start. Defaults "
              "to seven days ago.")
@click.option('-t', '--to', type=Date, default=arrow.now(),
              help="The date at which the log should stop (inclusive). "
              "Defaults to tomorrow.")
@click.option('-y', '--year', cls=MutuallyExclusiveOption, type=Date,
              flag_value=get_start_time_for_period('year'),
              mutually_exclusive=['day', 'week', 'month'],
              help='Reports activity for the current year.')
@click.option('-m', '--month', cls=MutuallyExclusiveOption, type=Date,
              flag_value=get_start_time_for_period('month'),
              mutually_exclusive=['day', 'week', 'year'],
              help='Reports activity for the current month.')
@click.option('-w', '--week', cls=MutuallyExclusiveOption, type=Date,
              flag_value=get_start_time_for_period('week'),
              mutually_exclusive=['day', 'month', 'year'],
              help='Reports activity for the current week.')
@click.option('-d', '--day', cls=MutuallyExclusiveOption, type=Date,
              flag_value=get_start_time_for_period('day'),
              mutually_exclusive=['week', 'month', 'year'],
              help='Reports activity for the current day.')
@click.option('-p', '--project', 'projects', multiple=True,
              help="Logs activity only for the given project. You can add "
              "other projects by using this option several times.")
@click.option('-T', '--tag', 'tags', multiple=True,
              help="Logs activity only for frames containing the given "
              "tag. You can add several tags by using this option multiple "
              "times")
@click.pass_obj
def log(watson, current, from_, to, projects, tags, year, month, week, day):
    """
    Display each recorded session during the given timespan.

    By default, the sessions from the last 7 days are printed. This timespan
    can be controlled with the `--from` and `--to` arguments. The dates
    must have the format `YEAR-MONTH-DAY`, like: `2014-05-19`.

    You can also use special shortcut options for easier timespan control:
    `--day` sets the log timespan to the current day (beginning at 00:00h)
    and `--year`, `--month` and `--week` to the current year, month or week
    respectively.

    You can limit the log to a project or a tag using the `--project` and
    `--tag` options. They can be specified several times each to add multiple
    projects or tags to the log.

    Example:

    \b
    $ watson log --project voyager2 --project apollo11
    Thursday 08 May 2015 (56m 33s)
            f35bb24  09:26 to 10:22      56m 33s  apollo11  [reactor, brakes, steering, wheels, module]
    \b
    Wednesday 07 May 2015 (27m 29s)
            9a1325d  09:48 to 10:15      27m 29s  voyager2  [sensors, generators, probe]
    \b
    Tuesday 06 May 2015 (1h 47m 22s)
            530768b  12:40 to 14:16   1h 35m 45s  apollo11  [wheels]
            84164f0  14:23 to 14:35      11m 37s  apollo11  [brakes, steering]
    \b
    Monday 05 May 2015 (8h 18m 26s)
            26a2817  09:05 to 10:03      57m 12s  voyager2  [probe, generators]
            5590aca  10:51 to 14:47   3h 55m 40s  apollo11
            c32c74e  15:12 to 18:38   3h 25m 34s  voyager2  [probe, generators, sensors, antenna]
    \b
    $ watson log --from 2014-04-16 --to 2014-04-17
    Thursday 17 April 2014 (4h 19m 13s)
            a96fcde  09:15 to 09:43      28m 11s    hubble  [lens, camera, transmission]
            5e91316  10:19 to 12:59   2h 39m 15s    hubble  [camera, transmission]
            761dd51  14:42 to 15:54   1h 11m 47s  voyager1  [antenna]
    \b
    Wednesday 16 April 2014 (5h 19m 18s)
            02cb269  09:53 to 12:43   2h 50m 07s  apollo11  [wheels]
            1070ddb  13:48 to 16:17   2h 29m 11s  voyager1  [antenna, sensors]
    """  # noqa
    for start_time in (_ for _ in [day, week, month, year]
                       if _ is not None):
        from_ = start_time

    if from_ > to:
        raise click.ClickException("'from' must be anterior to 'to'")

    if watson.current:
        if current or (current is None and
                       watson.config.getboolean('options', 'log_current')):
            cur = watson.current
            watson.frames.add(cur['project'], cur['start'], arrow.utcnow(),
                              cur['tags'], id="current")

    span = watson.frames.span(from_, to)
    frames_by_day = sorted_groupby(
        watson.frames.filter(
            projects=projects or None, tags=tags or None, span=span
        ),
        operator.attrgetter('day'), reverse=True
    )

    lines = []

    for i, (day, frames) in enumerate(frames_by_day):
        if i != 0:
            lines.append('')

        frames = sorted(frames, key=operator.attrgetter('start'))
        longest_project = max(len(frame.project) for frame in frames)

        daily_total = reduce(
            operator.add,
            (frame.stop - frame.start for frame in frames)
        )

        lines.append(
            style(
                'date', "{:dddd DD MMMM YYYY} ({})".format(
                    day, format_timedelta(daily_total)
                )
            )
        )

        lines.append('\n'.join(
            '\t{id}  {start} to {stop}  {delta:>11}  {project}  {tags}'.format(
                delta=format_timedelta(frame.stop - frame.start),
                project=style('project',
                              '{:>{}}'.format(frame.project, longest_project)),
                pad=longest_project,
                tags=style('tags', frame.tags),
                start=style('time', '{:HH:mm}'.format(frame.start)),
                stop=style('time', '{:HH:mm}'.format(frame.stop)),
                id=style('short_id', frame.id)
            )
            for frame in frames
        ))

    click.echo_via_pager('\n'.join(lines))


@cli.command()
@click.pass_obj
def projects(watson):
    """
    Display the list of all the existing projects.

    Example:

    \b
    $ watson projects
    apollo11
    hubble
    voyager1
    voyager2
    """
    for project in watson.projects:
        click.echo(style('project', project))


@cli.command()
@click.pass_obj
def tags(watson):
    """
    Display the list of all the tags.

    Example:

    \b
    $ watson tags
    antenna
    brakes
    camera
    generators
    lens
    module
    probe
    reactor
    sensors
    steering
    transmission
    wheels
    """
    for tag in watson.tags:
        click.echo(style('tag', tag))


@cli.command()
@click.pass_obj
def frames(watson):
    """
    Display the list of all frame IDs.

    Example:

    \b
    $ watson frames
    f1c4815
    9d1a989
    8801ec3
    [...]
    """
    for frame in watson.frames:
        click.echo(style('short_id', frame))


@cli.command(context_settings={'ignore_unknown_options': True})
@click.argument('id', required=False)
@click.pass_obj
def edit(watson, id):
    """
    Edit a frame.

    You can specify the frame to edit by its position or by its frame id.
    For example, to edit the second-to-last frame, pass `-2` as the frame
    index. You can get the id of a frame with the `watson log` command.

    If no id or index is given, the frame defaults to the current frame or the
    last recorded frame, if no project is currently running.

    The `$EDITOR` environment variable is used to detect your editor.
    """
    date_format = 'YYYY-MM-DD'
    time_format = 'HH:mm:ss'
    datetime_format = '{} {}'.format(date_format, time_format)
    local_tz = tz.tzlocal()

    if id:
        frame = get_frame_from_argument(watson, id)
        id = frame.id
    elif watson.is_started:
        frame = Frame(None, watson.current['project'], watson.current['start'],
                      None, watson.current['tags'])
    elif watson.frames:
        frame = watson.frames.get_by_index(-1)
        id = frame.id
    else:
        raise click.ClickException(
            style('error', "No frames recorded yet. It's time to create your "
                           "first one!"))

    data = {
        'start': frame.start.format(datetime_format),
        'project': frame.project,
        'tags': frame.tags,
    }

    if id:
        data['stop'] = frame.stop.format(datetime_format)

    text = json.dumps(data, indent=4, sort_keys=True, ensure_ascii=False)
    output = click.edit(text, extension='.json')

    if not output:
        click.echo("No change made.")
        return

    try:
        data = json.loads(output)
        project = data['project']
        tags = data['tags']
        start = arrow.get(data['start'], datetime_format).replace(
            tzinfo=local_tz).to('utc')
        stop = arrow.get(data['stop'], datetime_format).replace(
            tzinfo=local_tz).to('utc') if id else None
    except (ValueError, RuntimeError) as e:
        raise click.ClickException("Error saving edited frame: {}".format(e))
    except KeyError:
        raise click.ClickException(
            "The edited frame must contain the project, start and stop keys."
        )

    if id:
        watson.frames[id] = (project, start, stop, tags)
    else:
        watson.current = dict(start=start, project=project, tags=tags)

    watson.save()
    click.echo(
        'Edited frame for project {project} {tags}, from {start} to {stop} '
        '({delta})'.format(
            delta=format_timedelta(stop - start) if stop else '-',
            project=style('project', project),
            tags=style('tags', tags),
            start=style(
                'time',
                start.to(local_tz).format(time_format)
            ),
            stop=style(
                'time',
                stop.to(local_tz).format(time_format) if stop else '-'
            )
        )
    )


@cli.command(context_settings={'ignore_unknown_options': True})
@click.argument('id')
@click.option('-f', '--force', is_flag=True,
              help="Don't ask for confirmation.")
@click.pass_obj
def remove(watson, id, force):
    """
    Remove a frame. You can specify the frame either by id or by position
    (ex: `-1` for the last frame).
    """
    frame = get_frame_from_argument(watson, id)
    id = frame.id

    if not force:
        click.confirm(
            "You are about to remove frame "
            "{project} {tags} from {start} to {stop}, continue?".format(
                project=style('project', frame.project),
                tags=style('tags', frame.tags),
                start=style('time', '{:HH:mm}'.format(frame.start)),
                stop=style('time', '{:HH:mm}'.format(frame.stop))
            ),
            abort=True
        )

    del watson.frames[id]

    watson.save()
    click.echo("Frame deleted.")


@cli.command()
@click.argument('key', required=False, metavar='SECTION.OPTION')
@click.argument('value', required=False)
@click.option('-e', '--edit', is_flag=True,
              help="Edit the configuration file with an editor.")
@click.pass_context
def config(context, key, value, edit):
    """
    Get and set configuration options.

    If value is not provided, the content of the key is displayed. Else,
    the given value is set.

    You can edit the config file with an editor with the `--edit` option.

    Example:

    \b
    $ watson config backend.token 7e329263e329
    $ watson config backend.token
    7e329263e329
    """
    watson = context.obj
    config = watson.config

    if edit:
        with open(watson.config_file) as fp:
            newconfig = click.edit(text=fp.read(), extension='.ini')

        if newconfig:
            safe_save(watson.config_file, newconfig)

        try:
            watson.config = None
            watson.config
        except _watson.ConfigurationError as exc:
            watson.config = config
            watson.save()
            raise WatsonCliError(str(exc))
        return

    if not key:
        click.echo(context.get_help())
        return

    try:
        section, option = key.split('.')
    except ValueError:
        raise click.ClickException(
            "The key must have the format 'section.option'"
        )

    if value is None:
        if not config.has_section(section):
            raise click.ClickException("No such section {}".format(section))

        if not config.has_option(section, option):
            raise click.ClickException(
                "No such option {} in {}".format(option, section)
            )

        click.echo(config.get(section, option))
    else:
        if not config.has_section(section):
            config.add_section(section)

        config.set(section, option, value)
        watson.config = config
        watson.save()


@cli.command()
@click.pass_obj
def sync(watson):
    """
    Get the frames from the server and push the new ones.

    The URL of the server and the User Token must be defined via the
    `watson config` command.

    Example:

    \b
    $ watson config backend.url http://localhost:4242
    $ watson config backend.token 7e329263e329
    $ watson sync
    Received 42 frames from the server
    Pushed 23 frames to the server
    """
    last_pull = arrow.utcnow()
    pulled = watson.pull()
    click.echo("Received {} frames from the server".format(len(pulled)))

    pushed = watson.push(last_pull)
    click.echo("Pushed {} frames to the server".format(len(pushed)))

    watson.last_sync = arrow.utcnow()
    watson.save()


@cli.command()
@click.argument('frames_with_conflict', type=click.Path(exists=True))
@click.option('-f', '--force', 'force', is_flag=True,
              help="If specified, then the merge will automatically "
              "be performed.")
@click.pass_obj
def merge(watson, frames_with_conflict, force):
    """
    Perform a merge of the existing frames with a conflicting frames file.

    When storing the frames on a file hosting service, there is the
    possibility that the frame file goes out-of-sync due to one or
    more of the connected clients going offline. This can cause the
    frames to diverge.

    If the `--force` command is specified, the merge operation
    will automatically be performed.

    The only argument is a path to the the conflicting `frames` file.

    Merge will output statistics about the merge operation.

    Example:

    \b
    $ watson merge frames-with-conflicts
    120 frames will be left unchanged
    12  frames will be merged
    3   frame conflicts need to be resolved

    To perform a merge operation, the user will be prompted to
    select the frame they would like to keep.

    Example:

    \b
    $ watson merge frames-with-conflicts --force
    120 frames will be left unchanged
    12  frames will be merged
    3   frame conflicts need to be resolved
    Will resolve conflicts:
    frame 8804872:
    < {
    <     "project": "tailordev",
    <     "start": "2015-07-28 09:33:33",
    <     "stop": "2015-07-28 10:39:36",
    <     "tags": [
    <         "intern",
    <         "daily-meeting"
    <     ]
    < }
    ---
    > {
    >     "project": "tailordev",
    >     "start": "2015-07-28 09:33:33",
    >     "stop": "**2015-07-28 11:39:36**",
    >     "tags": [
    >         "intern",
    >         "daily-meeting"
    >     ]
    > }
    Select the frame you want to keep: left or right? (L/r)
    """
    original_frames = watson.frames
    conflicting, merging = watson.merge_report(frames_with_conflict)

    # find the length of the largest returned list, then get the number of
    # digits of this length
    dig = len(str(max(len(original_frames), len(merging), len(conflicting))))

    click.echo("{:<{width}} frames will be left unchanged".format(
        len(original_frames) - len(conflicting), width=dig))
    click.echo("{:<{width}} frames will be merged".format(
        len(merging), width=dig))
    click.echo("{:<{width}} frames will need to be resolved".format(
        len(conflicting), width=dig))

    # No frames to resolve or merge.
    if not conflicting and not merging:
        return

    # Confirm user would like to merge
    if not force and not click.confirm("Do you want to continue?"):
        return

    if conflicting:
        click.echo("Will resolve conflicts:")

    date_format = 'YYYY-MM-DD HH:mm:ss'

    for conflict_frame in conflicting:
        original_frame = original_frames[conflict_frame.id]

        # Print original frame
        original_frame_data = {
            'project': original_frame.project,
            'start': original_frame.start.format(date_format),
            'stop': original_frame.stop.format(date_format),
            'tags': original_frame.tags
        }
        click.echo("frame {}:".format(style('short_id', original_frame.id)))
        click.echo("{}".format('\n'.join('<' + line for line in json.dumps(
            original_frame_data, indent=4, ensure_ascii=False).splitlines())))
        click.echo("---")

        # make a copy of the namedtuple
        conflict_frame_copy = conflict_frame._replace()

        # highlight conflicts
        if conflict_frame.project != original_frame.project:
            project = '**' + str(conflict_frame.project) + '**'
            conflict_frame_copy = conflict_frame_copy._replace(project=project)

        if conflict_frame.start != original_frame.start:
            start = '**' + str(conflict_frame.start.format(date_format)) + '**'
            conflict_frame_copy = conflict_frame_copy._replace(start=start)

        if conflict_frame.stop != original_frame.stop:
            stop = '**' + str(conflict_frame.stop.format(date_format)) + '**'
            conflict_frame_copy = conflict_frame_copy._replace(stop=stop)

        for idx, tag in enumerate(conflict_frame.tags):
            if tag not in original_frame.tags:
                conflict_frame_copy.tags[idx] = '**' + str(tag) + '**'

        # Print conflicting frame
        conflict_frame_data = {
            'project': conflict_frame_copy.project,
            'start': conflict_frame_copy.start.format(date_format),
            'stop': conflict_frame_copy.stop.format(date_format),
            'tags': conflict_frame_copy.tags
        }
        click.echo("{}".format('\n'.join('>' + line for line in json.dumps(
            conflict_frame_data, indent=4, ensure_ascii=False).splitlines())))
        resp = click.prompt(
            "Select the frame you want to keep: left or right? (L/r)",
            value_proc=options(['L', 'r']))

        if resp == 'r':
            # replace original frame with conflicting frame
            original_frames[conflict_frame.id] = conflict_frame

    # merge in any non-conflicting frames
    for frame in merging:
        id, project, start, stop, tags, updated_at = frame.dump()
        original_frames.add(project, start, stop, tags=tags,
                            updated_at=updated_at, id=id)
<<<<<<< HEAD
=======

    watson.frames.changed = True
    watson.save()


@cli.command()
@click.argument('type', required=True)
@click.argument('old_name', required=True)
@click.argument('new_name', required=True)
@click.pass_obj
def rename(watson, type, old_name, new_name):
    """
    Rename a project or tag.

    Example:

    \b
    $ watson rename project read-python-intro learn-python
    Renamed project "read-python-intro" to "learn-python"
    $ watson rename tag company-meeting meeting
    Renamed tag "company-meeting" to "meeting"

    """

    # input validation
    if type not in ['project', 'tag']:
        raise click.ClickException(style(
            'error',
            'You have to call rename with "project" or "tag"'
        ))

    if type == 'tag':
        if old_name not in watson.tags:
            raise click.ClickException(style(
                'error',
                'Tag "%s" does not exist' % old_name
            ))

        # rename tag
        for frame in watson.frames:
            if old_name in frame.tags:
                watson.frames[frame.id] = frame._replace(
                    tags=[new_name if t == old_name else t for t in frame.tags]
                )
        click.echo('Renamed tag "%s" to "%s"' % (old_name, new_name))
    if type == 'project':
        if old_name not in watson.projects:
            raise click.ClickException(style(
                'error',
                'Project "%s" does not exist' % old_name
            ))

        # rename project
        for frame in watson.frames:
            if frame.project == old_name:
                watson.frames[frame.id] = frame._replace(project=new_name)
        click.echo('Renamed project "%s" to "%s"' % (old_name, new_name))
>>>>>>> 976b3fba

    watson.frames.changed = True
    watson.save()<|MERGE_RESOLUTION|>--- conflicted
+++ resolved
@@ -1033,8 +1033,6 @@
         id, project, start, stop, tags, updated_at = frame.dump()
         original_frames.add(project, start, stop, tags=tags,
                             updated_at=updated_at, id=id)
-<<<<<<< HEAD
-=======
 
     watson.frames.changed = True
     watson.save()
@@ -1092,7 +1090,6 @@
             if frame.project == old_name:
                 watson.frames[frame.id] = frame._replace(project=new_name)
         click.echo('Renamed project "%s" to "%s"' % (old_name, new_name))
->>>>>>> 976b3fba
 
     watson.frames.changed = True
     watson.save()