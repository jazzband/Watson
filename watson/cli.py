# -*- coding: utf-8 -*-

import datetime
import itertools
import json
import operator
import os

from dateutil import tz
from functools import reduce

import arrow
import click

from . import watson as _watson
from .frames import Frame
from .utils import (format_timedelta, get_frame_from_argument,
                    get_start_time_for_period, options, safe_save,
                    sorted_groupby, style, parse_tags)


class MutuallyExclusiveOption(click.Option):
    def __init__(self, *args, **kwargs):
        self.mutually_exclusive = set(kwargs.pop('mutually_exclusive', []))
        super(MutuallyExclusiveOption, self).__init__(*args, **kwargs)

    def handle_parse_result(self, ctx, opts, args):
        if self.mutually_exclusive.intersection(opts) and self.name in opts:
            raise click.UsageError(
                '`--{name}` is mutually exclusive with the following options: '
                '{options}'.format(name=self.name.replace('_', ''),
                                   options=', '
                                   .join(['`--{}`'.format(_) for _ in
                                         self.mutually_exclusive]))
            )

        return super(MutuallyExclusiveOption, self).handle_parse_result(
            ctx, opts, args
        )


class WatsonCliError(click.ClickException):
    def format_message(self):
        return style('error', self.message)


_watson.WatsonError = WatsonCliError


class DateParamType(click.ParamType):
    name = 'date'

    def convert(self, value, param, ctx):
        if value:
            date = arrow.get(value)
            # When we parse a date, we want to parse it in the timezone
            # expected by the user, so that midnight is midnight in the local
            # timezone, not in UTC. Cf issue #16.
            date.tzinfo = tz.tzlocal()
            return date


Date = DateParamType()


@click.group()
@click.version_option(version=_watson.__version__, prog_name='Watson')
@click.pass_context
def cli(ctx):
    """
    Watson is a tool aimed at helping you monitoring your time.

    You just have to tell Watson when you start working on your
    project with the `start` command, and you can stop the timer
    when you're done with the `stop` command.
    """

    # This is the main command group, needed by click in order
    # to handle the subcommands
    ctx.obj = _watson.Watson(config_dir=os.environ.get('WATSON_DIR'))


@cli.command()
@click.argument('command', required=False)
@click.pass_context
def help(ctx, command):
    """
    Display help information
    """
    if not command:
        click.echo(ctx.parent.get_help())
        return

    cmd = cli.get_command(ctx, command)

    if not cmd:
        raise click.ClickException(u"No such command: {}".format(command))

    click.echo(cmd.get_help(ctx))


def _start(watson, project, tags, restart=False):
    """
    Start project with given list of tags and save status.
    """
    current = watson.start(project, tags, restart=restart)
    click.echo(u"Starting project {}{} at {}".format(
        style('project', project),
        (" " if current['tags'] else "") + style('tags', current['tags']),
        style('time', "{:HH:mm}".format(current['start']))
    ))
    watson.save()


@cli.command()
@click.argument('args', nargs=-1)
@click.pass_obj
@click.pass_context
def start(ctx, watson, args):
    """
    Start monitoring time for the given project.
    You can add tags indicating more specifically what you are working on with
    `+tag`.

    If there is already a running project and the configuration option
    `options.stop_on_start` is set to a true value (`1`, `on`, `true` or
    `yes`), it is stopped before the new project is started.

    Example:

    \b
    $ watson start apollo11 +module +brakes
    Starting project apollo11 [module, brakes] at 16:34
    """
    project = ' '.join(
        itertools.takewhile(lambda s: not s.startswith('+'), args)
    )

    # Parse all the tags
    tags = parse_tags(args)

    if (project and watson.is_started and
            watson.config.getboolean('options', 'stop_on_start')):
        ctx.invoke(stop)

    _start(watson, project, tags)


@cli.command()
@click.option('-m', '--message', 'message', default=None,
              help="Save given log message with the project frame.")
@click.pass_obj
def stop(watson, message):
    """
    Stop monitoring time for the current project.

    You can optionally pass a log message to be saved with the frame via
    the ``-m/--message`` option.

    Example:

    \b
    $ watson stop -m "Done some thinking"
    Stopping project apollo11, started a minute ago. (id: e7ccd52)
    Log message: Done some thinking
    """
    if watson.is_started and message is not None:
        watson._current['message'] = message

    frame = watson.stop()
    click.echo(u"Stopping project {}{}, started {}. (id: {})".format(
        style('project', frame.project),
        (" " if frame.tags else "") + style('tags', frame.tags),
        style('time', frame.start.humanize()),
        style('short_id', frame.id)
    ))

    if frame.message is not None:
        click.echo("Log message: {}".format(style('message', frame.message)))

    watson.save()


@cli.command(context_settings={'ignore_unknown_options': True})
@click.option('-s/-S', '--stop/--no-stop', 'stop_', default=None,
              help="(Don't) Stop an already running project.")
@click.argument('frame', default='-1')
@click.pass_obj
@click.pass_context
def restart(ctx, watson, frame, stop_):
    """
    Restart monitoring time for a previously stopped project.

    By default, the project from the last frame, which was recorded, is
    restarted, using the same tags as recorded in that frame. You can specify
    the frame to use with an integer frame index argument or a frame ID. For
    example, to restart the second-to-last frame, pass `-2` as the frame index.

    Normally, if a project is currently started, watson will print an error and
    do nothing. If you set the configuration option `options.stop_on_restart`
    to a true value (`1`, `on`, `true` or `yes`), the current project, if any,
    will be stopped before the new frame is started. You can pass the option
    `-s` or `--stop` resp. `-S` or `--no-stop` to override the default or
    configured behaviour.

    If no previous frame exists or an invalid frame index or ID was given,
    an error is printed and no further action taken.

    Example:

    \b
    $ watson start apollo11 +module +brakes
    Starting project apollo11 [module, brakes] at 16:34
    $ watson stop
    Stopping project apollo11, started a minute ago. (id: e7ccd52)
    $ watson restart
    Starting project apollo11 [module, brakes] at 16:36
    """
    if not watson.frames and not watson.is_started:
        raise click.ClickException(
            style('error', "No frames recorded yet. It's time to create your "
                           "first one!"))

    if watson.is_started:
        if stop_ or (stop_ is None and
                     watson.config.getboolean('options', 'stop_on_restart')):
            ctx.invoke(stop)
        else:
            # Raise error here, instead of in watson.start(), otherwise
            # will give misleading error if running frame is the first one
            raise click.ClickException(u"{} {} {}".format(
                style('error', "Project already started:"),
                style('project', watson.current['project']),
                style('tags', watson.current['tags'])))

    frame = get_frame_from_argument(watson, frame)

    _start(watson, frame.project, frame.tags, restart=True)


@cli.command()
@click.pass_obj
def cancel(watson):
    """
    Cancel the last call to the start command. The time will
    not be recorded.
    """
    old = watson.cancel()
    click.echo(u"Canceling the timer for project {}{}".format(
        style('project', old['project']),
        (" " if old['tags'] else "") + style('tags', old['tags'])
    ))
    watson.save()


@cli.command()
@click.option('-p', '--project', is_flag=True,
              help="only output project")
@click.option('-t', '--tags', is_flag=True,
              help="only show tags")
@click.option('-e', '--elapsed', is_flag=True,
              help="only show time elapsed")
@click.pass_obj
def status(watson, project, tags, elapsed):
    """
    Display when the current project was started and the time spent since.

    You can configure how the date and time of when the project was started are
    displayed by setting `options.date_format` and `options.time_format` in the
    configuration. The syntax of these formatting strings and the supported
    placeholders are the same as for the `strftime` method of Python's
    `datetime.datetime` class.

    Example:

    \b
    $ watson status
    Project apollo11 [brakes] started seconds ago (2014-05-19 14:32:41+0100)
    $ watson config options.date_format %d.%m.%Y
    $ watson config options.time_format "at %I:%M %p"
    $ watson status
    Project apollo11 [brakes] started a minute ago (19.05.2014 at 02:32 PM)
    """
    if not watson.is_started:
        click.echo("No project started")
        return

    current = watson.current

    if project:
        click.echo(u"{}".format(
            style('project', current['project']),
        ))
        return

    if tags:
        click.echo(u"{}".format(
            style('tags', current['tags'])
        ))
        return

    if elapsed:
        click.echo(u"{}".format(
            style('time', current['start'].humanize())
        ))
        return

    datefmt = watson.config.get('options', 'date_format', '%Y.%m.%d')
    timefmt = watson.config.get('options', 'time_format', '%H:%M:%S%z')
    click.echo(u"Project {}{} started {} ({} {})".format(
        style('project', current['project']),
        (" " if current['tags'] else "") + style('tags', current['tags']),
        style('time', current['start'].humanize()),
        style('date', current['start'].strftime(datefmt)),
        style('time', current['start'].strftime(timefmt))
    ))


_SHORTCUT_OPTIONS = ['all', 'year', 'month', 'luna', 'week', 'day']
_SHORTCUT_OPTIONS_VALUES = {
    k: get_start_time_for_period(k) for k in _SHORTCUT_OPTIONS
}


@cli.command()
@click.option('-c/-C', '--current/--no-current', 'current', default=None,
              help="(Don't) include currently running frame in report.")
@click.option('-f', '--from', 'from_', cls=MutuallyExclusiveOption, type=Date,
              default=arrow.now().replace(days=-7),
              mutually_exclusive=_SHORTCUT_OPTIONS,
              help="The date from when the report should start. Defaults "
              "to seven days ago.")
@click.option('-t', '--to', cls=MutuallyExclusiveOption, type=Date,
              default=arrow.now(),
              mutually_exclusive=_SHORTCUT_OPTIONS,
              help="The date at which the report should stop (inclusive). "
              "Defaults to tomorrow.")
@click.option('-y', '--year', cls=MutuallyExclusiveOption, type=Date,
              flag_value=_SHORTCUT_OPTIONS_VALUES['year'],
              mutually_exclusive=['day', 'week', 'luna', 'month', 'all'],
              help='Reports activity for the current year.')
@click.option('-m', '--month', cls=MutuallyExclusiveOption, type=Date,
              flag_value=_SHORTCUT_OPTIONS_VALUES['month'],
              mutually_exclusive=['day', 'week', 'luna', 'year', 'all'],
              help='Reports activity for the current month.')
@click.option('-l', '--luna', cls=MutuallyExclusiveOption, type=Date,
              flag_value=_SHORTCUT_OPTIONS_VALUES['luna'],
              mutually_exclusive=['day', 'week', 'month', 'year', 'all'],
              help='Reports activity for the current moon cycle.')
@click.option('-w', '--week', cls=MutuallyExclusiveOption, type=Date,
              flag_value=_SHORTCUT_OPTIONS_VALUES['week'],
              mutually_exclusive=['day', 'month', 'luna', 'year', 'all'],
              help='Reports activity for the current week.')
@click.option('-d', '--day', cls=MutuallyExclusiveOption, type=Date,
              flag_value=_SHORTCUT_OPTIONS_VALUES['day'],
              mutually_exclusive=['week', 'month', 'luna', 'year', 'all'],
              help='Reports activity for the current day.')
@click.option('-a', '--all', cls=MutuallyExclusiveOption, type=Date,
              flag_value=_SHORTCUT_OPTIONS_VALUES['all'],
              mutually_exclusive=['day', 'week', 'month', 'luna', 'year'],
              help='Reports all activities.')
@click.option('-p', '--project', 'projects', multiple=True,
              help="Reports activity only for the given project. You can add "
              "other projects by using this option several times.")
@click.option('-T', '--tag', 'tags', multiple=True,
              help="Reports activity only for frames containing the given "
              "tag. You can add several tags by using this option multiple "
              "times")
@click.option('-j', '--json', 'format_json', is_flag=True,
              help="Format the report in JSON instead of plain text")
@click.option('-g/-G', '--pager/--no-pager', 'pager', default=None,
              help="(Don't) view output through a pager.")
@click.pass_obj
def report(watson, current, from_, to, projects, tags, year, month,
           week, day, luna, all, format_json, pager):
    """
    Display a report of the time spent on each project.

    If a project is given, the time spent on this project is printed.
    Else, print the total for each root project.

    By default, the time spent the last 7 days is printed. This timespan
    can be controlled with the `--from` and `--to` arguments. The dates
    must have the format `YEAR-MONTH-DAY`, like: `2014-05-19`.

    You can also use special shortcut options for easier timespan control:
    `--day` sets the report timespan to the current day (beginning at 00:00h)
    and `--year`, `--month` and `--week` to the current year, month or week
    respectively.
    The shortcut `--luna` sets the timespan to the current moon cycle with
    the last full moon marking the start of the cycle.

    You can limit the report to a project or a tag using the `--project` and
    `--tag` options. They can be specified several times each to add multiple
    projects or tags to the report.

    If you are outputting to the terminal, you can selectively enable a pager
    through the `--pager` option.

    You can change the output format for the report from *plain text* to *JSON*
    by using the `--json` option.

    Example:

    \b
    $ watson report
    Mon 05 May 2014 -> Mon 12 May 2014
    \b
    apollo11 - 13h 22m 20s
            [brakes    7h 53m 18s]
            [module    7h 41m 41s]
            [reactor   8h 35m 50s]
            [steering 10h 33m 37s]
            [wheels   10h 11m 35s]
    \b
    hubble - 8h 54m 46s
            [camera        8h 38m 17s]
            [lens          5h 56m 22s]
            [transmission  6h 27m 07s]
    \b
    voyager1 - 11h 45m 13s
            [antenna     5h 53m 57s]
            [generators  9h 04m 58s]
            [probe      10h 14m 29s]
            [sensors    10h 30m 26s]
    \b
    voyager2 - 16h 16m 09s
            [antenna     7h 05m 50s]
            [generators 12h 20m 29s]
            [probe      12h 20m 29s]
            [sensors    11h 23m 17s]
    \b
    Total: 43h 42m 20s
    \b
    $ watson report --from 2014-04-01 --to 2014-04-30 --project apollo11
    Tue 01 April 2014 -> Wed 30 April 2014
    \b
    apollo11 - 13h 22m 20s
            [brakes    7h 53m 18s]
            [module    7h 41m 41s]
            [reactor   8h 35m 50s]
            [steering 10h 33m 37s]
            [wheels   10h 11m 35s]
    \b
    $ watson report --json
    {
        "projects": [
            {
                "name": "watson",
                "tags": [
                    {
                        "name": "export",
                        "time": 530.0
                    },
                    {
                        "name": "report",
                        "time": 530.0
                    }
                ],
                "time": 530.0
            }
        ],
        "time": 530.0,
        "timespan": {
            "from": "2016-02-21T00:00:00-08:00",
            "to": "2016-02-28T23:59:59.999999-08:00"
        }
    }
    """
    try:
        report = watson.report(from_, to, current, projects, tags,
                               year=year, month=month, week=week, day=day,
                               luna=luna, all=all)
    except watson.WatsonError as e:
        raise click.ClickException(e)

    if format_json:
        click.echo(json.dumps(report, indent=4, sort_keys=True))
        return

    lines = []
    # use the pager, or print directly to the terminal
    if pager or (pager is None and
                 watson.config.getboolean('options', 'pager', True)):

        def _print(line):
            lines.append(line)

        def _final_print(lines):
            click.echo_via_pager(u'\n'.join(lines))
    else:

        def _print(line):
            click.echo(line)

        def _final_print(lines):
            pass

    _print(u'{} -> {}\n'.format(
        style('date', '{:ddd DD MMMM YYYY}'.format(
            arrow.get(report['timespan']['from'])
        )),
        style('date', '{:ddd DD MMMM YYYY}'.format(
            arrow.get(report['timespan']['to'])
        ))
    ))

    projects = report['projects']
    for project in projects:
        _print(u'{project} - {time}'.format(
            time=style('time', format_timedelta(
                datetime.timedelta(seconds=project['time'])
            )),
            project=style('project', project['name'])
        ))

        tags = project['tags']
        if tags:
            longest_tag = max(len(tag) for tag in tags or [''])

            for tag in tags:
                _print(u'\t[{tag} {time}]'.format(
                    time=style('time', '{:>11}'.format(format_timedelta(
                        datetime.timedelta(seconds=tag['time'])
                    ))),
                    tag=style('tag', u'{:<{}}'.format(
                        tag['name'], longest_tag
                    )),
                ))
        _print("")

    if len(projects) > 1:
        _print('Total: {}'.format(
            style('time', '{}'.format(format_timedelta(
                datetime.timedelta(seconds=report['time'])
            )))
        ))

    _final_print(lines)


@cli.command()
@click.option('-c/-C', '--current/--no-current', 'current', default=None,
              help="(Don't) include currently running frame in output.")
@click.option('-f', '--from', 'from_', type=Date,
              default=arrow.now().replace(days=-7),
              help="The date from when the log should start. Defaults "
              "to seven days ago.")
@click.option('-t', '--to', type=Date, default=arrow.now(),
              help="The date at which the log should stop (inclusive). "
              "Defaults to tomorrow.")
@click.option('-y', '--year', cls=MutuallyExclusiveOption, type=Date,
              flag_value=_SHORTCUT_OPTIONS_VALUES['year'],
              mutually_exclusive=['day', 'week', 'month', 'all'],
              help='Reports activity for the current year.')
@click.option('-m', '--month', cls=MutuallyExclusiveOption, type=Date,
              flag_value=_SHORTCUT_OPTIONS_VALUES['month'],
              mutually_exclusive=['day', 'week', 'year', 'all'],
              help='Reports activity for the current month.')
@click.option('-l', '--luna', cls=MutuallyExclusiveOption, type=Date,
              flag_value=_SHORTCUT_OPTIONS_VALUES['luna'],
              mutually_exclusive=['day', 'week', 'month', 'year', 'all'],
              help='Reports activity for the current moon cycle.')
@click.option('-w', '--week', cls=MutuallyExclusiveOption, type=Date,
              flag_value=_SHORTCUT_OPTIONS_VALUES['week'],
              mutually_exclusive=['day', 'month', 'year', 'all'],
              help='Reports activity for the current week.')
@click.option('-d', '--day', cls=MutuallyExclusiveOption, type=Date,
              flag_value=_SHORTCUT_OPTIONS_VALUES['day'],
              mutually_exclusive=['week', 'month', 'year', 'all'],
              help='Reports activity for the current day.')
@click.option('-a', '--all', cls=MutuallyExclusiveOption, type=Date,
              flag_value=_SHORTCUT_OPTIONS_VALUES['all'],
              mutually_exclusive=['day', 'week', 'month', 'year'],
              help='Reports all activities.')
@click.option('-p', '--project', 'projects', multiple=True,
              help="Logs activity only for the given project. You can add "
              "other projects by using this option several times.")
@click.option('-T', '--tag', 'tags', multiple=True,
              help="Logs activity only for frames containing the given "
              "tag. You can add several tags by using this option multiple "
              "times")
@click.option('-j', '--json', 'format_json', is_flag=True,
              help="Format the log in JSON instead of plain text")
@click.option('-g/-G', '--pager/--no-pager', 'pager', default=None,
              help="(Don't) view output through a pager.")
@click.pass_obj
def log(watson, current, from_, to, projects, tags, year, month, week, day,
        luna, all, format_json, pager):
    """
    Display each recorded session during the given timespan.

    By default, the sessions from the last 7 days are printed. This timespan
    can be controlled with the `--from` and `--to` arguments. The dates
    must have the format `YEAR-MONTH-DAY`, like: `2014-05-19`.

    You can also use special shortcut options for easier timespan control:
    `--day` sets the log timespan to the current day (beginning at 00:00h)
    and `--year`, `--month` and `--week` to the current year, month or week
    respectively.
    The shortcut `--luna` sets the timespan to the current moon cycle with
    the last full moon marking the start of the cycle.

    If you are outputting to the terminal, you can selectively enable a pager
    through the `--pager` option.

    You can limit the log to a project or a tag using the `--project` and
    `--tag` options. They can be specified several times each to add multiple
    projects or tags to the log.

    Example:

    \b
    $ watson log --project voyager2 --project apollo11
    Thursday 08 May 2015 (56m 33s)
            f35bb24  09:26 to 10:22      56m 33s  apollo11  [reactor, brakes, steering, wheels, module]
    \b
    Wednesday 07 May 2015 (27m 29s)
            9a1325d  09:48 to 10:15      27m 29s  voyager2  [sensors, generators, probe]
    \b
    Tuesday 06 May 2015 (1h 47m 22s)
            530768b  12:40 to 14:16   1h 35m 45s  apollo11  [wheels]
            84164f0  14:23 to 14:35      11m 37s  apollo11  [brakes, steering]
    \b
    Monday 05 May 2015 (8h 18m 26s)
            26a2817  09:05 to 10:03      57m 12s  voyager2  [probe, generators]
            5590aca  10:51 to 14:47   3h 55m 40s  apollo11
            c32c74e  15:12 to 18:38   3h 25m 34s  voyager2  [probe, generators, sensors, antenna]
    \b
    $ watson log --from 2014-04-16 --to 2014-04-17
    Thursday 17 April 2014 (4h 19m 13s)
            a96fcde  09:15 to 09:43      28m 11s    hubble  [lens, camera, transmission]
            5e91316  10:19 to 12:59   2h 39m 15s    hubble  [camera, transmission]
            761dd51  14:42 to 15:54   1h 11m 47s  voyager1  [antenna]
    \b
    Wednesday 16 April 2014 (5h 19m 18s)
            02cb269  09:53 to 12:43   2h 50m 07s  apollo11  [wheels]
            1070ddb  13:48 to 16:17   2h 29m 11s  voyager1  [antenna, sensors]
    """  # noqa
    for start_time in (_ for _ in [day, week, month, luna, year, all]
                       if _ is not None):
        from_ = start_time

    if from_ > to:
        raise click.ClickException("'from' must be anterior to 'to'")

    if watson.current:
        if current or (current is None and
                       watson.config.getboolean('options', 'log_current')):
            cur = watson.current
            watson.frames.add(cur['project'], cur['start'], arrow.utcnow(),
                              cur['tags'], id="current")

    span = watson.frames.span(from_, to)
    filtered_frames = watson.frames.filter(
        projects=projects or None, tags=tags or None, span=span
    )

    if format_json:
        log = [
            {
                'id': frame.id,
                'start': frame.start.isoformat(),
                'stop': frame.stop.isoformat(),
                'project': frame.project,
                'tags': frame.tags,
            }
            for frame in filtered_frames
        ]
        click.echo(json.dumps(log, indent=4, sort_keys=True))
        return

    frames_by_day = sorted_groupby(
        filtered_frames,
        operator.attrgetter('day'), reverse=True
    )

    lines = []
    # use the pager, or print directly to the terminal
    if pager or (pager is None and
                 watson.config.getboolean('options', 'pager', True)):

        def _print(line):
            lines.append(line)

        def _final_print(lines):
            click.echo_via_pager('\n'.join(lines))
    else:

        def _print(line):
            click.echo(line)

        def _final_print(lines):
            pass

    for i, (day, frames) in enumerate(frames_by_day):
        if i != 0:
            _print('')

        frames = sorted(frames, key=operator.attrgetter('start'))
        longest_project = max(len(frame.project) for frame in frames)

        daily_total = reduce(
            operator.add,
            (frame.stop - frame.start for frame in frames)
        )

        _print(
            "{date} ({daily_total})".format(
                date=style('date', "{:dddd DD MMMM YYYY}".format(day)),
                daily_total=style('time', format_timedelta(daily_total))
            )
        )

        _print("\n".join(
            u"\t{id}  {start} to {stop}  {delta:>11}  {project}{tags}".format(
                delta=format_timedelta(frame.stop - frame.start),
                project=style('project', u'{:>{}}'.format(
                    frame.project, longest_project
                )),
                pad=longest_project,
                tags=(" "*2 if frame.tags else "") + style('tags', frame.tags),
                start=style('time', '{:HH:mm}'.format(frame.start)),
                stop=style('time', '{:HH:mm}'.format(frame.stop)),
                id=style('short_id', frame.id)
            )
            for frame in frames
        ))

    _final_print(lines)


@cli.command()
@click.pass_obj
def projects(watson):
    """
    Display the list of all the existing projects.

    Example:

    \b
    $ watson projects
    apollo11
    hubble
    voyager1
    voyager2
    """
    for project in watson.projects:
        click.echo(style('project', project))


@cli.command()
@click.pass_obj
def tags(watson):
    """
    Display the list of all the tags.

    Example:

    \b
    $ watson tags
    antenna
    brakes
    camera
    generators
    lens
    module
    probe
    reactor
    sensors
    steering
    transmission
    wheels
    """
    for tag in watson.tags:
        click.echo(style('tag', tag))


@cli.command()
@click.pass_obj
def frames(watson):
    """
    Display the list of all frame IDs.

    Example:

    \b
    $ watson frames
    f1c4815
    9d1a989
    8801ec3
    [...]
    """
    for frame in watson.frames:
        click.echo(style('short_id', frame.id))


@cli.command(context_settings={'ignore_unknown_options': True})
@click.argument('args', nargs=-1)
@click.option('-f', '--from', 'from_', required=True, type=Date,
              help="Date and time of start of tracked activity")
@click.option('-t', '--to', required=True, type=Date,
              help="Date and time of end of tracked activity")
@click.pass_obj
def add(watson, args, from_, to):
    """
    Add time for project with tag(s) that was not tracked live.

    Example:

    \b
    $ watson add --from "2018-03-20 12:00:00" --to "2018-03-20 13:00:00" \\
     programming +addfeature
    """
    # parse project name from args
    project = ' '.join(
        itertools.takewhile(lambda s: not s.startswith('+'), args)
    )

    # Parse all the tags
    tags = parse_tags(args)

    # add a new frame, call watson save to update state files
    frame = watson.add(project=project, tags=tags, from_date=from_, to_date=to)
    click.echo(
        u"Adding project {}{}, started {} and stopped {}. (id: {})".format(
            style('project', frame.project),
            (" " if frame.tags else "") + style('tags', frame.tags),
            style('time', frame.start.humanize()),
            style('time', frame.stop.humanize()),
            style('short_id', frame.id)
        )
    )
    watson.save()


@cli.command(context_settings={'ignore_unknown_options': True})
@click.argument('id', required=False)
@click.pass_obj
def edit(watson, id):
    """
    Edit a frame.

    You can specify the frame to edit by its position or by its frame id.
    For example, to edit the second-to-last frame, pass `-2` as the frame
    index. You can get the id of a frame with the `watson log` command.

    If no id or index is given, the frame defaults to the current frame or the
    last recorded frame, if no project is currently running.

    The editor used is determined by the `VISUAL` or `EDITOR` environment
    variables (in that order) and defaults to `notepad` on Windows systems and
    to `vim`, `nano` or `vi` (first one found) on all other systems.
    """
    date_format = 'YYYY-MM-DD'
    time_format = 'HH:mm:ss'
    datetime_format = '{} {}'.format(date_format, time_format)
    local_tz = tz.tzlocal()

    if id:
        frame = get_frame_from_argument(watson, id)
        id = frame.id
    elif watson.is_started:
        frame = Frame(watson.current['start'], None, watson.current['project'],
                      None, watson.current['tags'])
    elif watson.frames:
        frame = watson.frames[-1]
        id = frame.id
    else:
        raise click.ClickException(
            style('error', "No frames recorded yet. It's time to create your "
                           "first one!"))

    data = {
        'start': frame.start.format(datetime_format),
        'project': frame.project,
        'tags': frame.tags,
    }

    if id:
        data['stop'] = frame.stop.format(datetime_format)

    if frame.message is not None:
        data['message'] = frame.message

    text = json.dumps(data, indent=4, sort_keys=True, ensure_ascii=False)

    start = None
    stop = None

<<<<<<< HEAD
    try:
        data = json.loads(output)
        project = data['project']
        tags = data['tags']
        start = arrow.get(data['start'], datetime_format).replace(
            tzinfo=local_tz).to('utc')
        stop = arrow.get(data['stop'], datetime_format).replace(
            tzinfo=local_tz).to('utc') if id else None
        message = data.get('message')
    except (ValueError, RuntimeError) as e:
        raise click.ClickException("Error saving edited frame: {}".format(e))
    except KeyError:
        raise click.ClickException(
            "The edited frame must contain the project, start and stop keys."
        )
=======
    # enter into while loop until succesful and validated
    #  edit has been performed
    while True:
        output = click.edit(text, extension='.json')

        if not output:
            click.echo("No change made.")
            return
>>>>>>> 53a752c6

        try:
            data = json.loads(output)
            project = data['project']
            tags = data['tags']
            start = arrow.get(data['start'], datetime_format).replace(
                tzinfo=local_tz).to('utc')
            stop = arrow.get(data['stop'], datetime_format).replace(
                tzinfo=local_tz).to('utc') if id else None
            # if start time of the project is not before end time
            #  raise ValueException
            if not watson.is_started and start > stop:
                raise ValueError(
                    "Tasks start date needs to occur before end date.")
            # break out of while loop and continue execution of
            #  the edit function normally
            break
        except (ValueError, RuntimeError) as e:
            click.echo(u"Error while parsing inputted values: {}".format(e),
                       err=True)
        except KeyError:
            click.echo(
                "The edited frame must contain the project, \
                start and stop keys.", err=True)
        # we reach here if exception was thrown, wait for user
        #  to acknowledge the error before looping in while and
        #  showing user the editor again
        click.pause(err=True)
        # use previous entered values to the user in editor
        #  instead of original ones
        text = output

    # we reach this when we break out of the while loop above
    if id:
        if all((project == frame.project, start == frame.start,
                stop == frame.stop, tags == frame.tags,
                message == frame.message)):
            updated_at = frame.updated_at
        else:
            updated_at = arrow.utcnow()

        watson.frames[id] = (project, start, stop, tags, updated_at, message)
    else:
        watson.current = dict(start=start, project=project, tags=tags,
                              message=message)

    watson.save()
    click.echo(
        u"Edited frame for project {project}{tags}, from {start} to {stop} "
        u"({delta})".format(
            delta=format_timedelta(stop - start) if stop else '-',
            project=style('project', project),
            tags=(" " if tags else "") + style('tags', tags),
            start=style(
                'time',
                start.to(local_tz).format(time_format)
            ),
            stop=style(
                'time',
                stop.to(local_tz).format(time_format) if stop else '-'
            )
        )
    )

    if message is not None:
        click.echo("Log message: {}".format(style('message', message)))


@cli.command(context_settings={'ignore_unknown_options': True})
@click.argument('id')
@click.option('-f', '--force', is_flag=True,
              help="Don't ask for confirmation.")
@click.pass_obj
def remove(watson, id, force):
    """
    Remove a frame. You can specify the frame either by id or by position
    (ex: `-1` for the last frame).
    """
    frame = get_frame_from_argument(watson, id)
    id = frame.id

    if not force:
        click.confirm(
            u"You are about to remove frame "
            u"{project}{tags} from {start} to {stop}, continue?".format(
                project=style('project', frame.project),
                tags=(" " if frame.tags else "") + style('tags', frame.tags),
                start=style('time', '{:HH:mm}'.format(frame.start)),
                stop=style('time', '{:HH:mm}'.format(frame.stop))
            ),
            abort=True
        )

    del watson.frames[id]

    watson.save()
    click.echo("Frame removed.")


@cli.command()
@click.argument('key', required=False, metavar='SECTION.OPTION')
@click.argument('value', required=False)
@click.option('-e', '--edit', is_flag=True,
              help="Edit the configuration file with an editor.")
@click.pass_context
def config(context, key, value, edit):
    """
    Get and set configuration options.

    If value is not provided, the content of the key is displayed. Else,
    the given value is set.

    You can edit the config file with an editor with the `--edit` option.

    Example:

    \b
    $ watson config backend.token 7e329263e329
    $ watson config backend.token
    7e329263e329
    """
    watson = context.obj
    wconfig = watson.config

    if edit:
        try:
            with open(watson.config_file) as fp:
                rawconfig = fp.read()
        except (IOError, OSError):
            rawconfig = ''

        newconfig = click.edit(text=rawconfig, extension='.ini')

        if newconfig:
            safe_save(watson.config_file, newconfig)

        try:
            watson.config = None
            watson.config  # triggers reloading config from file
        except _watson.ConfigurationError as exc:
            watson.config = wconfig
            watson.save()
            raise WatsonCliError(str(exc))
        return

    if not key:
        click.echo(context.get_help())
        return

    try:
        section, option = key.split('.')
    except ValueError:
        raise click.ClickException(
            "The key must have the format 'section.option'"
        )

    if value is None:
        if not wconfig.has_section(section):
            raise click.ClickException(u"No such section {}".format(section))

        if not wconfig.has_option(section, option):
            raise click.ClickException(
                u"No such option {} in {}".format(option, section)
            )

        click.echo(wconfig.get(section, option))
    else:
        if not wconfig.has_section(section):
            wconfig.add_section(section)

        wconfig.set(section, option, value)
        watson.config = wconfig
        watson.save()


@cli.command()
@click.pass_obj
def sync(watson):
    """
    Get the frames from the server and push the new ones.

    The URL of the server and the User Token must be defined via the
    `watson config` command.

    Example:

    \b
    $ watson config backend.url http://localhost:4242
    $ watson config backend.token 7e329263e329
    $ watson sync
    Received 42 frames from the server
    Pushed 23 frames to the server
    """
    last_pull = arrow.utcnow()
    pulled = watson.pull()
    click.echo("Received {} frames from the server".format(len(pulled)))

    pushed = watson.push(last_pull)
    click.echo("Pushed {} frames to the server".format(len(pushed)))

    watson.last_sync = arrow.utcnow()
    watson.save()


@cli.command()
@click.argument('frames_with_conflict', type=click.Path(exists=True))
@click.option('-f', '--force', 'force', is_flag=True,
              help="If specified, then the merge will automatically "
              "be performed.")
@click.pass_obj
def merge(watson, frames_with_conflict, force):
    """
    Perform a merge of the existing frames with a conflicting frames file.

    When storing the frames on a file hosting service, there is the
    possibility that the frame file goes out-of-sync due to one or
    more of the connected clients going offline. This can cause the
    frames to diverge.

    If the `--force` command is specified, the merge operation
    will automatically be performed.

    The only argument is a path to the the conflicting `frames` file.

    Merge will output statistics about the merge operation.

    Example:

    \b
    $ watson merge frames-with-conflicts
    120 frames will be left unchanged
    12  frames will be merged
    3   frame conflicts need to be resolved

    To perform a merge operation, the user will be prompted to
    select the frame they would like to keep.

    Example:

    \b
    $ watson merge frames-with-conflicts --force
    120 frames will be left unchanged
    12  frames will be merged
    3   frame conflicts need to be resolved
    Will resolve conflicts:
    frame 8804872:
    < {
    <     "project": "tailordev",
    <     "start": "2015-07-28 09:33:33",
    <     "stop": "2015-07-28 10:39:36",
    <     "tags": [
    <         "intern",
    <         "daily-meeting"
    <     ]
    < }
    ---
    > {
    >     "project": "tailordev",
    >     "start": "2015-07-28 09:33:33",
    >     "stop": "**2015-07-28 11:39:36**",
    >     "tags": [
    >         "intern",
    >         "daily-meeting"
    >     ]
    > }
    Select the frame you want to keep: left or right? (L/r)
    """
    original_frames = watson.frames
    conflicting, merging = watson.merge_report(frames_with_conflict)

    # find the length of the largest returned list, then get the number of
    # digits of this length
    dig = len(str(max(len(original_frames), len(merging), len(conflicting))))

    click.echo("{:<{width}} frames will be left unchanged".format(
        len(original_frames) - len(conflicting), width=dig))
    click.echo("{:<{width}} frames will be merged".format(
        len(merging), width=dig))
    click.echo("{:<{width}} frames will need to be resolved".format(
        len(conflicting), width=dig))

    # No frames to resolve or merge.
    if not conflicting and not merging:
        return

    # Confirm user would like to merge
    if not force and not click.confirm("Do you want to continue?"):
        return

    if conflicting:
        click.echo("Will resolve conflicts:")

    date_format = 'YYYY-MM-DD HH:mm:ss'

    for conflict_frame in conflicting:
        original_frame = original_frames[conflict_frame.id]

        # Print original frame
        original_frame_data = {
            'project': original_frame.project,
            'start': original_frame.start.format(date_format),
            'stop': original_frame.stop.format(date_format),
            'tags': original_frame.tags,
            'message': original_frame.message
        }
        click.echo("frame {}:".format(style('short_id', original_frame.id)))
        click.echo(u"{}".format('\n'.join('<' + line for line in json.dumps(
            original_frame_data, indent=4, ensure_ascii=False).splitlines())))
        click.echo("---")

        # make a copy of the namedtuple
        conflict_frame_copy = conflict_frame._replace()

        # highlight conflicts
        if conflict_frame.project != original_frame.project:
            project = '**' + str(conflict_frame.project) + '**'
            conflict_frame_copy = conflict_frame_copy._replace(project=project)

        if conflict_frame.start != original_frame.start:
            start = '**' + str(conflict_frame.start.format(date_format)) + '**'
            conflict_frame_copy = conflict_frame_copy._replace(start=start)

        if conflict_frame.stop != original_frame.stop:
            stop = '**' + str(conflict_frame.stop.format(date_format)) + '**'
            conflict_frame_copy = conflict_frame_copy._replace(stop=stop)

        for idx, tag in enumerate(conflict_frame.tags):
            if tag not in original_frame.tags:
                conflict_frame_copy.tags[idx] = '**' + str(tag) + '**'

        # Print conflicting frame
        conflict_frame_data = {
            'project': conflict_frame_copy.project,
            'start': conflict_frame_copy.start.format(date_format),
            'stop': conflict_frame_copy.stop.format(date_format),
            'tags': conflict_frame_copy.tags,
            'message': conflict_frame_copy.message
        }
        click.echo("{}".format('\n'.join('>' + line for line in json.dumps(
            conflict_frame_data, indent=4, ensure_ascii=False).splitlines())))
        resp = click.prompt(
            "Select the frame you want to keep: left or right? (L/r)",
            value_proc=options(['L', 'r']))

        if resp == 'r':
            # replace original frame with conflicting frame
            original_frames[conflict_frame.id] = conflict_frame

    # merge in any non-conflicting frames
    for frame in merging:
        start, stop, project, id, tags, updated_at, message = frame.dump()
        original_frames.add(project, start, stop, tags=tags, id=id,
                            updated_at=updated_at, message=message)
    watson.frames = original_frames
    watson.frames.changed = True
    watson.save()


@cli.command()
@click.argument('rename_type', required=True, metavar='TYPE')
@click.argument('old_name', required=True)
@click.argument('new_name', required=True)
@click.pass_obj
def rename(watson, rename_type, old_name, new_name):
    """
    Rename a project or tag.

    Example:

    \b
    $ watson rename project read-python-intro learn-python
    Renamed project "read-python-intro" to "learn-python"
    $ watson rename tag company-meeting meeting
    Renamed tag "company-meeting" to "meeting"

    """
    if rename_type == 'tag':
        try:
            watson.rename_tag(old_name, new_name)
        except ValueError as e:
            raise click.ClickException(style('error', str(e)))
        else:
            click.echo(u'Renamed tag "{}" to "{}"'.format(
                            style('tag', old_name),
                            style('tag', new_name)
                       ))
    elif rename_type == 'project':
        try:
            watson.rename_project(old_name, new_name)
        except ValueError as e:
            raise click.ClickException(style('error', str(e)))
        else:
            click.echo(u'Renamed project "{}" to "{}"'.format(
                            style('project', old_name),
                            style('project', new_name)
                       ))
    else:
        raise click.ClickException(style(
            'error',
            u'You have to call rename with type "project" or "tag"; '
            u'you supplied "%s"' % rename_type
        ))<|MERGE_RESOLUTION|>--- conflicted
+++ resolved
@@ -888,23 +888,6 @@
     start = None
     stop = None
 
-<<<<<<< HEAD
-    try:
-        data = json.loads(output)
-        project = data['project']
-        tags = data['tags']
-        start = arrow.get(data['start'], datetime_format).replace(
-            tzinfo=local_tz).to('utc')
-        stop = arrow.get(data['stop'], datetime_format).replace(
-            tzinfo=local_tz).to('utc') if id else None
-        message = data.get('message')
-    except (ValueError, RuntimeError) as e:
-        raise click.ClickException("Error saving edited frame: {}".format(e))
-    except KeyError:
-        raise click.ClickException(
-            "The edited frame must contain the project, start and stop keys."
-        )
-=======
     # enter into while loop until succesful and validated
     #  edit has been performed
     while True:
@@ -913,7 +896,6 @@
         if not output:
             click.echo("No change made.")
             return
->>>>>>> 53a752c6
 
         try:
             data = json.loads(output)
@@ -923,6 +905,7 @@
                 tzinfo=local_tz).to('utc')
             stop = arrow.get(data['stop'], datetime_format).replace(
                 tzinfo=local_tz).to('utc') if id else None
+            message = data.get('message')
             # if start time of the project is not before end time
             #  raise ValueException
             if not watson.is_started and start > stop:
