--- conflicted
+++ resolved
@@ -162,22 +162,13 @@
     click.echo(cmd.get_help(ctx))
 
 
-<<<<<<< HEAD
-def _start(watson, project, tags, restart=False, gap=True,
+def _start(watson, project, tags, restart=False, start_at=None, gap=True,
            note=None):
     """
     Start project with given list of tags and save status.
     """
-    current = watson.start(project, tags, restart=restart, gap=gap,
-                           note=note)
-=======
-def _start(watson, project, tags, restart=False, start_at=None, gap=True):
-    """
-    Start project with given list of tags and save status.
-    """
     current = watson.start(project, tags, restart=restart, start_at=start_at,
-                           gap=gap,)
->>>>>>> 2cb871ed
+                           gap=gap, note=note)
     click.echo(u"Starting project {}{} at {}".format(
         style('project', project),
         (" " if current['tags'] else "") + style('tags', current['tags']),
@@ -209,13 +200,8 @@
 @click.pass_obj
 @click.pass_context
 @catch_watson_error
-<<<<<<< HEAD
-def start(ctx, watson, confirm_new_project, confirm_new_tag, args, gap_=True,
-          note=None):
-=======
 def start(ctx, watson, confirm_new_project, confirm_new_tag, args, at_,
-          gap_=True):
->>>>>>> 2cb871ed
+          gap_=True, note=None):
     """
     Start monitoring time for the given project.
     You can add tags indicating more specifically what you are working on with
@@ -278,11 +264,7 @@
             watson.config.getboolean('options', 'stop_on_start')):
         ctx.invoke(stop)
 
-<<<<<<< HEAD
-    _start(watson, project, tags, gap=gap_, note=note)
-=======
-    _start(watson, project, tags, start_at=at_, gap=gap_)
->>>>>>> 2cb871ed
+    _start(watson, project, tags, start_at=at_, gap=gap_, note=note)
 
 
 @cli.command(context_settings={'ignore_unknown_options': True})
@@ -558,11 +540,8 @@
 @catch_watson_error
 def report(watson, current, from_, to, projects, tags, ignore_projects,
            ignore_tags, year, month, week, day, luna, all, output_format,
-<<<<<<< HEAD
-           pager, aggregated=False, show_notes=False):
-=======
-           pager, aggregated=False, include_partial_frames=True):
->>>>>>> 2cb871ed
+           pager, aggregated=False, include_partial_frames=True,
+           show_notes=False):
     """
     Display a report of the time spent on each project.
 
@@ -917,13 +896,9 @@
         from_offset = from_ + offset
         output = ctx.invoke(report, current=current, from_=from_offset,
                             to=from_offset, projects=projects, tags=tags,
-                            output_format=output_format,
-<<<<<<< HEAD
-                            pager=pager, aggregated=True, show_notes=show_notes)
-=======
-                            pager=pager, aggregated=True,
-                            include_partial_frames=True)
->>>>>>> 2cb871ed
+                            output_format=output_format, pager=pager,
+                            aggregated=True, include_partial_frames=True,
+                            show_notes=show_notes)
 
         if 'json' in output_format:
             lines.append(output)
@@ -1011,13 +986,8 @@
               help="(Don't) output notes.")
 @click.pass_obj
 @catch_watson_error
-<<<<<<< HEAD
-def log(watson, current, from_, to, projects, tags, year, month, week, day,
-        luna, all, output_format, pager, show_notes):
-=======
 def log(watson, current, reverse, from_, to, projects, tags, year, month, week,
-        day, luna, all, output_format, pager):
->>>>>>> 2cb871ed
+        day, luna, all, output_format, pager, show_notes):
     """
     Display each recorded session during the given timespan.
 
@@ -1157,7 +1127,6 @@
             )
         )
 
-<<<<<<< HEAD
         for frame in frames:
             _print(u"\t{id}  {start} to {stop}  {delta:>11}  {project}{tags}"
                    .format(
@@ -1174,21 +1143,6 @@
                     ))
             if frame.note is not None and show_notes:
                 _print(u"\t{}{}".format(" "*9, format_note(frame.note)))
-=======
-        _print("\n".join(
-            u"\t{id}  {start} to {stop}  {delta:>11}  {project}{tags}".format(
-                delta=format_timedelta(frame.stop - frame.start),
-                project=style('project', u'{:>{}}'.format(
-                    frame.project, longest_project
-                )),
-                tags=(" "*2 if frame.tags else "") + style('tags', frame.tags),
-                start=style('time', '{:HH:mm}'.format(frame.start)),
-                stop=style('time', '{:HH:mm}'.format(frame.stop)),
-                id=style('short_id', frame.id)
-            )
-            for frame in frames
-        ))
->>>>>>> 2cb871ed
 
     _final_print(lines)
 
