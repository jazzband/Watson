--- conflicted
+++ resolved
@@ -150,7 +150,6 @@
     assert watson.frames[0].tags == []
 
 
-<<<<<<< HEAD
 def test_frames_with_message(mocker, watson):
     """Test loading frames with messages."""
     content = json.dumps([
@@ -198,15 +197,9 @@
     assert frame.updated_at == arrow.get(3630)
     assert frame.message is None
 
-
-def test_frames_with_empty_file(mock, watson):
-    mock.patch('%s.open' % builtins, mock.mock_open(read_data=""))
-    mock.patch('os.path.getsize', return_value=0)
-=======
 def test_frames_with_empty_file(mocker, watson):
     mocker.patch('%s.open' % builtins, mocker.mock_open(read_data=""))
     mocker.patch('os.path.getsize', return_value=0)
->>>>>>> 9b3b40d6
     assert len(watson.frames) == 0
 
 
