"""Unit tests for the main 'watson' module."""

import json
import os

import arrow
from click import get_app_dir
import py
import pytest
import requests

from watson import Watson, WatsonError
from watson.watson import ConfigParser, ConfigurationError
from watson.utils import PY2

from . import mock_read

TEST_FIXTURE_DIR = py.path.local(
    os.path.dirname(
        os.path.realpath(__file__)
        )
    ) / 'resources'

if not PY2:
    builtins = 'builtins'
else:
    builtins = '__builtin__'


@pytest.fixture
def json_mock(mock):
    return mock.patch.object(
        json, 'dumps', side_effect=json.dumps, autospec=True
    )


# NOTE: All timestamps need to be > 3600 to avoid breaking the tests on
# Windows.

# current

def test_current(mock, watson):
    content = json.dumps({'project': 'foo', 'start': 4000, 'tags': ['A', 'B']})

    mock.patch('%s.open' % builtins, mock.mock_open(read_data=content))
    assert watson.current['project'] == 'foo'
    assert watson.current['start'] == arrow.get(4000)
    assert watson.current['tags'] == ['A', 'B']


def test_current_with_empty_file(mock, watson):
    mock.patch('%s.open' % builtins, mock.mock_open(read_data=""))
    mock.patch('os.path.getsize', return_value=0)
    assert watson.current == {}


def test_current_with_nonexistent_file(mock, watson):
    mock.patch('%s.open' % builtins, side_effect=IOError)
    assert watson.current == {}


def test_current_watson_non_valid_json(mock, watson):
    content = "{'foo': bar}"

    mock.patch('%s.open' % builtins, mock.mock_open(read_data=content))
    mock.patch('os.path.getsize', return_value=len(content))
    with pytest.raises(WatsonError):
        watson.current


def test_current_with_given_state(config_dir, mock):
    content = json.dumps({'project': 'foo', 'start': 4000})
    watson = Watson(current={'project': 'bar', 'start': 4000},
                    config_dir=config_dir)

    mock.patch('%s.open' % builtins, mock.mock_open(read_data=content))
    assert watson.current['project'] == 'bar'


def test_current_with_empty_given_state(config_dir, mock):
    content = json.dumps({'project': 'foo', 'start': 4000})
    watson = Watson(current=[], config_dir=config_dir)

    mock.patch('%s.open' % builtins, mock.mock_open(read_data=content))
    assert watson.current == {}


# last_sync

def test_last_sync(mock, watson):
    now = arrow.get(4123)
    content = json.dumps(now.timestamp)

    mock.patch('%s.open' % builtins, mock.mock_open(read_data=content))
    assert watson.last_sync == now


def test_last_sync_with_empty_file(mock, watson):
    mock.patch('%s.open' % builtins, mock.mock_open(read_data=""))
    mock.patch('os.path.getsize', return_value=0)
    assert watson.last_sync == arrow.get(0)


def test_last_sync_with_nonexistent_file(mock, watson):
    mock.patch('%s.open' % builtins, side_effect=IOError)
    assert watson.last_sync == arrow.get(0)


def test_last_sync_watson_non_valid_json(mock, watson):
    content = "{'foo': bar}"

    mock.patch('%s.open' % builtins, mock.mock_open(read_data=content))
    mock.patch('os.path.getsize', return_value=len(content))
    with pytest.raises(WatsonError):
        watson.last_sync


def test_last_sync_with_given_state(config_dir, mock):
    content = json.dumps(123)
    now = arrow.now()
    watson = Watson(last_sync=now, config_dir=config_dir)

    mock.patch('%s.open' % builtins, mock.mock_open(read_data=content))
    assert watson.last_sync == now


def test_last_sync_with_empty_given_state(config_dir, mock):
    content = json.dumps(123)
    watson = Watson(last_sync=None, config_dir=config_dir)

    mock.patch('%s.open' % builtins, mock.mock_open(read_data=content))
    assert watson.last_sync == arrow.get(0)


# frames

def test_frames(mock, watson):
    content = json.dumps([[4000, 4010, 'foo', None, ['A', 'B', 'C']]])

    mock.patch('%s.open' % builtins, mock.mock_open(read_data=content))
    assert len(watson.frames) == 1
    assert watson.frames[0].project == 'foo'
    assert watson.frames[0].start == arrow.get(4000)
    assert watson.frames[0].stop == arrow.get(4010)
    assert watson.frames[0].tags == ['A', 'B', 'C']


def test_frames_without_tags(mock, watson):
    content = json.dumps([[4000, 4010, 'foo', None]])

    mock.patch('%s.open' % builtins, mock.mock_open(read_data=content))
    assert len(watson.frames) == 1
    assert watson.frames[0].project == 'foo'
    assert watson.frames[0].start == arrow.get(4000)
    assert watson.frames[0].stop == arrow.get(4010)
    assert watson.frames[0].tags == []


<<<<<<< HEAD
def test_frames_with_message(watson):
    content = json.dumps([
        ['abcdefg', 'foo', 0, 10, ['A', 'B', 'C'], 30,
         "My hovercraft is full of eels"]
    ])

    with mock.patch('%s.open' % builtins, mock.mock_open(read_data=content)):
        assert len(watson.frames) == 1
        frame = watson.frames['abcdefg']
        assert frame.id == 'abcdefg'
        assert frame.project == 'foo'
        assert frame.start == arrow.get(0)
        assert frame.stop == arrow.get(10)
        assert frame.tags == ['A', 'B', 'C']
        assert frame.message == "My hovercraft is full of eels"


def test_frames_without_message(watson):
    content = json.dumps([
        ['abcdefg', 'foo', 0, 10],
        ['hijklmn', 'foo', 10, 20, ['A', 'B', 'C']],
        ['opqrstu', 'foo', 20, 30, ['A', 'B', 'C'], 30]
    ])

    with mock.patch('%s.open' % builtins, mock.mock_open(read_data=content)):
        assert len(watson.frames) == 3
        frame = watson.frames['abcdefg']
        assert frame.id == 'abcdefg'
        assert frame.project == 'foo'
        assert frame.start == arrow.get(0)
        assert frame.stop == arrow.get(10)
        assert frame.tags == []
        assert frame.message is None

        frame = watson.frames['hijklmn']
        assert frame.id == 'hijklmn'
        assert frame.tags == ['A', 'B', 'C']
        assert frame.message is None

        frame = watson.frames['opqrstu']
        assert frame.id == 'opqrstu'
        assert frame.tags == ['A', 'B', 'C']
        assert frame.updated_at == arrow.get(30)
        assert frame.message is None


def test_frames_with_empty_file(watson):
    with mock.patch('%s.open' % builtins, mock.mock_open(read_data="")):
        with mock.patch('os.path.getsize', return_value=0):
            assert len(watson.frames) == 0
=======
def test_frames_with_empty_file(mock, watson):
    mock.patch('%s.open' % builtins, mock.mock_open(read_data=""))
    mock.patch('os.path.getsize', return_value=0)
    assert len(watson.frames) == 0
>>>>>>> 53a752c6


def test_frames_with_nonexistent_file(mock, watson):
    mock.patch('%s.open' % builtins, side_effect=IOError)
    assert len(watson.frames) == 0


def test_frames_watson_non_valid_json(mock, watson):
    content = "{'foo': bar}"

    mock.patch('%s.open' % builtins, mock.mock_open(read_data=content))
    mock.patch('os.path.getsize', return_value=len(content))
    with pytest.raises(WatsonError):
        watson.frames


def test_given_frames(config_dir, mock):
    content = json.dumps([[4000, 4010, 'foo', None, ['A']]])
    watson = Watson(frames=[[4000, 4010, 'bar', None, ['A', 'B']]],
                    config_dir=config_dir)

    mock.patch('%s.open' % builtins, mock.mock_open(read_data=content))
    assert len(watson.frames) == 1
    assert watson.frames[0].project == 'bar'
    assert watson.frames[0].tags == ['A', 'B']


def test_frames_with_empty_given_state(config_dir, mock):
    content = json.dumps([[0, 10, 'foo', None, ['A']]])
    watson = Watson(frames=[], config_dir=config_dir)

    mock.patch('%s.open' % builtins, mock.mock_open(read_data=content))
    assert len(watson.frames) == 0


# config

def test_empty_config_dir():
    watson = Watson()
    assert watson._dir == get_app_dir('watson')


def test_wrong_config(mock, watson):
    content = u"""
toto
    """
    mock.patch.object(ConfigParser, 'read', mock_read(content))
    with pytest.raises(ConfigurationError):
        watson.config


def test_empty_config(mock, watson):
    mock.patch.object(ConfigParser, 'read', mock_read(u''))
    assert len(watson.config.sections()) == 0


# start

def test_start_new_project(watson):
    watson.start('foo', ['A', 'B'])

    assert watson.current != {}
    assert watson.is_started is True
    assert watson.current.get('project') == 'foo'
    assert isinstance(watson.current.get('start'), arrow.Arrow)
    assert watson.current.get('tags') == ['A', 'B']


def test_start_new_project_without_tags(watson):
    watson.start('foo')

    assert watson.current != {}
    assert watson.is_started is True
    assert watson.current.get('project') == 'foo'
    assert isinstance(watson.current.get('start'), arrow.Arrow)
    assert watson.current.get('tags') == []


def test_start_two_projects(watson):
    watson.start('foo')

    with pytest.raises(WatsonError):
        watson.start('bar')

    assert watson.current != {}
    assert watson.current['project'] == 'foo'
    assert watson.is_started is True


def test_start_default_tags(mock, watson):
    content = u"""
[default_tags]
my project = A B
    """

    mock.patch.object(ConfigParser, 'read', mock_read(content))
    watson.start('my project')
    assert watson.current['tags'] == ['A', 'B']


def test_start_default_tags_with_supplementary_input_tags(mock, watson):
    content = u"""
[default_tags]
my project = A B
    """

    mock.patch.object(ConfigParser, 'read', mock_read(content))
    watson.start('my project', tags=['C', 'D'])
    assert watson.current['tags'] == ['C', 'D', 'A', 'B']


# stop

def test_stop_started_project(watson):
    watson.start('foo', tags=['A', 'B'])
    watson.stop()

    assert watson.current == {}
    assert watson.is_started is False
    assert len(watson.frames) == 1
    assert watson.frames[0].project == 'foo'
    assert isinstance(watson.frames[0].start, arrow.Arrow)
    assert isinstance(watson.frames[0].stop, arrow.Arrow)
    assert watson.frames[0].tags == ['A', 'B']


def test_stop_started_project_without_tags(watson):
    watson.start('foo')
    watson.stop()

    assert watson.current == {}
    assert watson.is_started is False
    assert len(watson.frames) == 1
    assert watson.frames[0].project == 'foo'
    assert isinstance(watson.frames[0].start, arrow.Arrow)
    assert isinstance(watson.frames[0].stop, arrow.Arrow)
    assert watson.frames[0].tags == []


def test_stop_started_project_without_message(watson):
    watson.start('foo')
    watson.stop()

    assert watson.current == {}
    assert watson.is_started is False
    assert len(watson.frames) == 1
    frame = watson.frames.get_by_index(0)
    assert frame.project == 'foo'
    assert frame.message is None


def test_stop_started_project_with_message(watson):
    watson.start('foo')
    watson._current['message'] = "My hovercraft is full of eels"
    watson.stop()

    assert watson.current == {}
    assert watson.is_started is False
    assert len(watson.frames) == 1
    frame = watson.frames.get_by_index(0)
    assert frame.project == 'foo'
    assert frame.message == "My hovercraft is full of eels"


def test_stop_no_project(watson):
    with pytest.raises(WatsonError):
        watson.stop()


# cancel

def test_cancel_started_project(watson):
    watson.start('foo')
    watson.cancel()

    assert watson.current == {}
    assert len(watson.frames) == 0


def test_cancel_no_project(watson):
    with pytest.raises(WatsonError):
        watson.cancel()


# save

def test_save_without_changes(mock, watson, json_mock):
    mock.patch('%s.open' % builtins, mock.mock_open())
    watson.save()

    assert not json_mock.called


def test_save_current(mock, watson, json_mock):
    watson.start('foo', ['A', 'B'])

    mock.patch('%s.open' % builtins, mock.mock_open())
    watson.save()

    assert json_mock.call_count == 1
    result = json_mock.call_args[0][0]
    assert result['project'] == 'foo'
    assert isinstance(result['start'], (int, float))
    assert result['tags'] == ['A', 'B']


def test_save_current_without_tags(mock, watson, json_mock):
    watson.start('foo')

    mock.patch('%s.open' % builtins, mock.mock_open())
    watson.save()

    assert json_mock.call_count == 1
    result = json_mock.call_args[0][0]
    assert result['project'] == 'foo'
    assert isinstance(result['start'], (int, float))
    assert result['tags'] == []

    dump_args = json_mock.call_args[1]
    assert dump_args['ensure_ascii'] is False


def test_save_empty_current(config_dir, mock, json_mock):
    watson = Watson(current={}, config_dir=config_dir)

    mock.patch('%s.open' % builtins, mock.mock_open())

    watson.current = {'project': 'foo', 'start': 4000}
    watson.save()

    assert json_mock.call_count == 1
    result = json_mock.call_args[0][0]
    assert result == {'project': 'foo', 'start': 4000, 'tags': []}

    watson.current = {}
    watson.save()

    assert json_mock.call_count == 2
    result = json_mock.call_args[0][0]
    assert result == {}


def test_save_frames_no_change(config_dir, mock, json_mock):
    watson = Watson(frames=[[4000, 4010, 'foo', None]],
                    config_dir=config_dir)

    mock.patch('%s.open' % builtins, mock.mock_open())
    watson.save()

    assert not json_mock.called


def test_save_added_frame(config_dir, mock, json_mock):
    watson = Watson(frames=[[4000, 4010, 'foo', None]], config_dir=config_dir)
    watson.frames.add('bar', 4010, 4020, ['A'])

    mock.patch('%s.open' % builtins, mock.mock_open())
    watson.save()

    assert json_mock.call_count == 1
    result = json_mock.call_args[0][0]
    assert len(result) == 2
    assert result[0][2] == 'foo'
    assert result[0][4] == []
    assert result[1][2] == 'bar'
    assert result[1][4] == ['A']


def test_save_changed_frame(config_dir, mock, json_mock):
    watson = Watson(frames=[[4000, 4010, 'foo', None, ['A']]],
                    config_dir=config_dir)
    watson.frames[0] = ('bar', 4000, 4010, ['A', 'B'])

    mock.patch('%s.open' % builtins, mock.mock_open())
    watson.save()

    assert json_mock.call_count == 1
    result = json_mock.call_args[0][0]
    assert len(result) == 1
    assert result[0][2] == 'bar'
    assert result[0][4] == ['A', 'B']

    dump_args = json_mock.call_args[1]
    assert dump_args['ensure_ascii'] is False


def test_save_config_no_changes(mock, watson):
    mock.patch('%s.open' % builtins, mock.mock_open())
    write_mock = mock.patch.object(ConfigParser, 'write')
    watson.save()

    assert not write_mock.called


def test_save_config(mock, watson):
    mock.patch('%s.open' % builtins, mock.mock_open())
    write_mock = mock.patch.object(ConfigParser, 'write')
    watson.config = ConfigParser()
    watson.save()

    assert write_mock.call_count == 1


def test_save_last_sync(mock, watson, json_mock):
    now = arrow.now()
    watson.last_sync = now

    mock.patch('%s.open' % builtins, mock.mock_open())
    watson.save()

    assert json_mock.call_count == 1
    assert json_mock.call_args[0][0] == now.timestamp


def test_save_empty_last_sync(config_dir, mock, json_mock):
    watson = Watson(last_sync=arrow.now(), config_dir=config_dir)
    watson.last_sync = None

    mock.patch('%s.open' % builtins, mock.mock_open())
    watson.save()

    assert json_mock.call_count == 1
    assert json_mock.call_args[0][0] == 0


def test_watson_save_calls_safe_save(mock, config_dir, watson):
    frames_file = os.path.join(config_dir, 'frames')
    watson.start('foo', tags=['A', 'B'])
    watson.stop()

    save_mock = mock.patch('watson.watson.safe_save')
    watson.save()

    assert watson._frames.changed
    assert save_mock.call_count == 1
    assert len(save_mock.call_args[0]) == 2
    assert save_mock.call_args[0][0] == frames_file


# push

def test_push_with_no_config(watson):
    config = ConfigParser()
    watson.config = config

    with pytest.raises(WatsonError):
        watson.push(arrow.now())


def test_push_with_no_url(watson):
    config = ConfigParser()
    config.add_section('backend')
    config.set('backend', 'token', 'bar')
    watson.config = config

    with pytest.raises(WatsonError):
        watson.push(arrow.now())


def test_push_with_no_token(watson):
    config = ConfigParser()
    config.add_section('backend')
    config.set('backend', 'url', 'http://foo.com')
    watson.config = config

    with pytest.raises(WatsonError):
        watson.push(arrow.now())


def test_push(mock, watson):
    config = ConfigParser()
    config.add_section('backend')
    config.set('backend', 'url', 'http://foo.com')
    config.set('backend', 'token', 'bar')

    watson.frames.add('foo', 4001, 4002)
    watson.frames.add('foo', 4003, 4004)

    watson.last_sync = arrow.now()

    watson.frames.add('bar', 4001, 4002, ['A', 'B'])
    watson.frames.add('lol', 4001, 4002)

    last_pull = arrow.now()

    watson.frames.add('foo', 4001, 4002)
    watson.frames.add('bar', 4003, 4004)

    mock.patch.object(watson, '_get_remote_projects', return_value=[
        {'name': 'foo', 'id': '08288b71-4500-40dd-96b1-a995937a15fd'},
        {'name': 'bar', 'id': 'f0534272-65fa-4832-a49e-0eedf68b3a84'},
        {'name': 'lol', 'id': '7fdaf65e-66bd-4c01-b09e-74bdc8cbe552'},
    ])

    class Response:
        def __init__(self):
            self.status_code = 201

    mock_put = mock.patch('requests.post', return_value=Response())
    mock.patch.object(Watson, 'config', new_callable=mock.PropertyMock,
                      return_value=config)
    watson.push(last_pull)

    requests.post.assert_called_once_with(
        mock.ANY,
        mock.ANY,
        headers={
            'content-type': 'application/json',
            'Authorization': "Token " + config.get('backend', 'token')
        }
    )

    frames_sent = json.loads(mock_put.call_args[0][1])
    assert len(frames_sent) == 2

    assert frames_sent[0].get('project') == 'bar'
    assert frames_sent[0].get('tags') == ['A', 'B']

    assert frames_sent[1].get('project') == 'lol'
    assert frames_sent[1].get('tags') == []


# pull

def test_pull_with_no_config(watson):
    config = ConfigParser()
    watson.config = config

    with pytest.raises(ConfigurationError):
        watson.pull()


def test_pull_with_no_url(watson):
    config = ConfigParser()
    config.add_section('backend')
    config.set('backend', 'token', 'bar')
    watson.config = config

    with pytest.raises(ConfigurationError):
        watson.pull()


def test_pull_with_no_token(watson):
    config = ConfigParser()
    config.add_section('backend')
    config.set('backend', 'url', 'http://foo.com')
    watson.config = config

    with pytest.raises(ConfigurationError):
        watson.pull()


def test_pull(mock, watson):
    config = ConfigParser()
    config.add_section('backend')
    config.set('backend', 'url', 'http://foo.com')
    config.set('backend', 'token', 'bar')

    watson.last_sync = arrow.now()

    watson.frames.add(
        'foo', 4001, 4002, ['A', 'B'], id='1c006c6e6cc14c80ab22b51c857c0b06'
    )

    mock.patch.object(watson, '_get_remote_projects', return_value=[
        {'name': 'foo', 'id': '08288b71-4500-40dd-96b1-a995937a15fd'},
        {'name': 'bar', 'id': 'f0534272-65fa-4832-a49e-0eedf68b3a84'},
    ])

    class Response:
        def __init__(self):
            self.status_code = 200

        def json(self):
            return [
                {
                    'id': '1c006c6e-6cc1-4c80-ab22-b51c857c0b06',
                    'project': 'foo',
                    'start_at': 4003,
                    'end_at': 4004,
                    'tags': ['A']
                },
                {
                    'id': 'c44aa815-4d77-4a58-bddd-1afa95562141',
                    'project': 'bar',
                    'start_at': 4004,
                    'end_at': 4005,
                    'tags': []
                }
            ]

    mock.patch('requests.get', return_value=Response())
    mock.patch.object(Watson, 'config', new_callable=mock.PropertyMock,
                      return_value=config)
    watson.pull()

    requests.get.assert_called_once_with(
        mock.ANY,
        params={'last_sync': watson.last_sync},
        headers={
            'content-type': 'application/json',
            'Authorization': "Token " + config.get('backend', 'token')
        }
    )

    assert len(watson.frames) == 2

    assert watson.frames[0].id == '1c006c6e6cc14c80ab22b51c857c0b06'
    assert watson.frames[0].project == 'foo'
    assert watson.frames[0].start.timestamp == 4003
    assert watson.frames[0].stop.timestamp == 4004
    assert watson.frames[0].tags == ['A']

    assert watson.frames[1].id == 'c44aa8154d774a58bddd1afa95562141'
    assert watson.frames[1].project == 'bar'
    assert watson.frames[1].start.timestamp == 4004
    assert watson.frames[1].stop.timestamp == 4005
    assert watson.frames[1].tags == []


# projects

def test_projects(watson):
    for name in ('foo', 'bar', 'bar', 'bar', 'foo', 'lol'):
        watson.frames.add(name, 4000, 4000)

    assert watson.projects == ['bar', 'foo', 'lol']


def test_projects_no_frames(watson):
    assert watson.projects == []


# tags

def test_tags(watson):
    samples = (
        ('foo', ('A', 'D')),
        ('bar', ('A', 'C')),
        ('foo', ('B', 'C')),
        ('lol', ()),
        ('bar', ('C'))
    )

    for name, tags in samples:
        watson.frames.add(name, 4000, 4000, tags)

    assert watson.tags == ['A', 'B', 'C', 'D']


def test_tags_no_frames(watson):
    assert watson.tags == []


# merge

@pytest.mark.datafiles(
    TEST_FIXTURE_DIR / 'frames-with-conflict',
    )
def test_merge_report(watson, datafiles):
    # Get report
    watson.frames.add('foo', 4000, 4015, id='1', updated_at=4015)
    watson.frames.add('bar', 4020, 4045, id='2', updated_at=4045)

    conflicting, merging = watson.merge_report(
        str(datafiles) + '/frames-with-conflict')

    assert len(conflicting) == 1
    assert len(merging) == 1

    assert conflicting[0].id == '2'
    assert merging[0].id == '3'


def test_report(watson):
    watson.start('foo', tags=['A', 'B'])
    watson.stop()

    report = watson.report(arrow.now(), arrow.now())
    assert 'time' in report
    assert 'timespan' in report
    assert 'from' in report['timespan']
    assert 'to' in report['timespan']
    assert len(report['projects']) == 1
    assert report['projects'][0]['name'] == 'foo'
    assert len(report['projects'][0]['tags']) == 2
    assert report['projects'][0]['tags'][0]['name'] == 'A'
    assert 'time' in report['projects'][0]['tags'][0]
    assert report['projects'][0]['tags'][1]['name'] == 'B'
    assert 'time' in report['projects'][0]['tags'][1]

    watson.start('bar', tags=['C'])
    watson.stop()

    report = watson.report(arrow.now(), arrow.now())
    assert len(report['projects']) == 2
    assert report['projects'][0]['name'] == 'bar'
    assert report['projects'][1]['name'] == 'foo'
    assert len(report['projects'][0]['tags']) == 1
    assert report['projects'][0]['tags'][0]['name'] == 'C'

    report = watson.report(
        arrow.now(), arrow.now(), projects=['foo'], tags=['B']
    )
    assert len(report['projects']) == 1
    assert report['projects'][0]['name'] == 'foo'
    assert len(report['projects'][0]['tags']) == 1
    assert report['projects'][0]['tags'][0]['name'] == 'B'


# renaming project updates frame last_updated time
def test_rename_project_with_time(mock, watson):
    """
    Renaming a project should update the "last_updated" time on any frame that
    contains that project.
    """
    watson.frames.add(
        'foo', 4001, 4002, ['some_tag'],
        id='c76d1ad0282c429595cc566d7098c165', updated_at=4005
    )
    watson.frames.add(
        'bar', 4010, 4015, ['other_tag'],
        id='eed598ff363d42658a095ae6c3ae1088', updated_at=4035
    )

    watson.rename_project("foo", "baz")

    assert len(watson.frames) == 2

    assert watson.frames[0].id == 'c76d1ad0282c429595cc566d7098c165'
    assert watson.frames[0].project == 'baz'
    assert watson.frames[0].start.timestamp == 4001
    assert watson.frames[0].stop.timestamp == 4002
    assert watson.frames[0].tags == ['some_tag']
    # assert watson.frames[0].updated_at.timestamp == 9000
    assert watson.frames[0].updated_at.timestamp > 4005

    assert watson.frames[1].id == 'eed598ff363d42658a095ae6c3ae1088'
    assert watson.frames[1].project == 'bar'
    assert watson.frames[1].start.timestamp == 4010
    assert watson.frames[1].stop.timestamp == 4015
    assert watson.frames[1].tags == ['other_tag']
    assert watson.frames[1].updated_at.timestamp == 4035


def test_rename_tag_with_time(mock, watson):
    """
    Renaming a tag should update the "last_updated" time on any frame that
    contains that tag.
    """
    watson.frames.add(
        'foo', 4001, 4002, ['some_tag'],
        id='c76d1ad0282c429595cc566d7098c165', updated_at=4005
    )
    watson.frames.add(
        'bar', 4010, 4015, ['other_tag'],
        id='eed598ff363d42658a095ae6c3ae1088', updated_at=4035
    )

    watson.rename_tag("other_tag", "baz")

    assert len(watson.frames) == 2

    assert watson.frames[0].id == 'c76d1ad0282c429595cc566d7098c165'
    assert watson.frames[0].project == 'foo'
    assert watson.frames[0].start.timestamp == 4001
    assert watson.frames[0].stop.timestamp == 4002
    assert watson.frames[0].tags == ['some_tag']
    assert watson.frames[0].updated_at.timestamp == 4005

    assert watson.frames[1].id == 'eed598ff363d42658a095ae6c3ae1088'
    assert watson.frames[1].project == 'bar'
    assert watson.frames[1].start.timestamp == 4010
    assert watson.frames[1].stop.timestamp == 4015
    assert watson.frames[1].tags == ['baz']
    # assert watson.frames[1].updated_at.timestamp == 9000
    assert watson.frames[1].updated_at.timestamp > 4035

# add


def test_add_success(mock, watson):
    """
    Adding a new frame outside of live tracking successfully
    """
    watson.add(project="test_project", tags=['fuu', 'bar'],
               from_date=6000, to_date=7000)

    assert len(watson.frames) == 1
    assert watson.frames[0].project == "test_project"
    assert 'fuu' in watson.frames[0].tags


def test_add_failure(mock, watson):
    """
    Adding a new frame outside of live tracking fails when
    to date is before from date
    """
    with pytest.raises(WatsonError):
        watson.add(project="test_project", tags=['fuu', 'bar'],
                   from_date=7000, to_date=6000)<|MERGE_RESOLUTION|>--- conflicted
+++ resolved
@@ -156,8 +156,7 @@
     assert watson.frames[0].tags == []
 
 
-<<<<<<< HEAD
-def test_frames_with_message(watson):
+def test_frames_with_message(mock, watson):
     content = json.dumps([
         ['abcdefg', 'foo', 0, 10, ['A', 'B', 'C'], 30,
          "My hovercraft is full of eels"]
@@ -174,7 +173,7 @@
         assert frame.message == "My hovercraft is full of eels"
 
 
-def test_frames_without_message(watson):
+def test_frames_without_message(mock, watson):
     content = json.dumps([
         ['abcdefg', 'foo', 0, 10],
         ['hijklmn', 'foo', 10, 20, ['A', 'B', 'C']],
@@ -203,16 +202,10 @@
         assert frame.message is None
 
 
-def test_frames_with_empty_file(watson):
-    with mock.patch('%s.open' % builtins, mock.mock_open(read_data="")):
-        with mock.patch('os.path.getsize', return_value=0):
-            assert len(watson.frames) == 0
-=======
 def test_frames_with_empty_file(mock, watson):
     mock.patch('%s.open' % builtins, mock.mock_open(read_data=""))
     mock.patch('os.path.getsize', return_value=0)
     assert len(watson.frames) == 0
->>>>>>> 53a752c6
 
 
 def test_frames_with_nonexistent_file(mock, watson):
