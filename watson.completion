--- conflicted
+++ resolved
@@ -7,119 +7,6 @@
     return 0
 }
 
-<<<<<<< HEAD
-  case ${COMP_CWORD} in
-    1)
-      COMPREPLY=($(compgen -W "$commands" -- "$cur" )) ;;
-    *)
-      case "${cmd}" in
-        add)
-          # check if we are inputting a date, in which case return empty completion by returning
-          prev="${COMP_WORDS[COMP_CWORD-1]}"
-          if [[ ${prev} == "-f" ]] || [[ ${prev} == "--from" ]] || [[ ${prev} == "-t" ]] || [[ ${prev} == "--to" ]]; then
-            return 0
-          fi
-          if ((COMP_CWORD < 6)); then
-            # we assume that --from/-f with parameter and -t/--to with parameter need to exist (as they are required)
-            #  and if they are not there COMP_CWORD < 6 we allow completion only for that
-            COMPREPLY=($(compgen -W "-f --from -t --to" -- ${cur}))
-          elif ((COMP_CWORD < 7)); then
-            # we assume that project is one word string and therefore if COMP_CWORD < 7 its not there
-            local IFS=$'\n'
-            projects="$(watson projects | sed -e 's/ /\\\\ /g')"
-            COMPREPLY=($(compgen -W "$projects" -- ${cur}))
-          else
-            # finally in all other cases we expect to be filling in tags
-            local IFS=$'\n'
-            tags="$(watson tags | sed -e 's/ /\\\\ /g' | awk '$0="+"$0')"
-            COMPREPLY=($(compgen -W "$tags" -- ${cur}))            
-          fi
-          ;;
-        config)
-          COMPREPLY=($(compgen -W "-e --edit" -- ${cur})) ;;
-        edit)
-          frames="$(watson frames)"
-          COMPREPLY=($(compgen -W "$frames" -- ${cur}))
-          ;;
-        help)
-          COMPREPLY=($(compgen -W "$commands" -- "$cur" )) ;;
-        log|report)
-          case "$3" in
-            -p|--project)
-              local IFS=$'\n'
-              projects="$(watson projects | sed -e 's/ /\\\\ /g')"
-              COMPREPLY=($(compgen -W "$projects" -- ${cur}))
-              ;;
-            -T|--tag)
-              local IFS=$'\n'
-              tags="$(watson tags | sed -e 's/ /\\\\ /g')"
-              COMPREPLY=($(compgen -W "$tags" -- ${cur}))
-              ;;
-            *)
-              COMPREPLY=($(compgen -W "-a -c -C -d -f -g -G -j -m -p -t -T -w -y --all --current --no-current --pager --no-pager --from --to --project --tag --day --week --month --year --luna --json" -- ${cur})) ;;
-          esac
-          ;;
-        merge)
-          case "${cur}" in
-            -*)
-              COMPREPLY=($(compgen -W "-f --force" -- ${cur})) ;;
-            *)
-              COMPREPLY=($(compgen -o filenames -f -- ${cur}))
-              ;;
-          esac
-          ;;
-        remove)
-          case "${cur}" in
-            -*)
-              COMPREPLY=($(compgen -W "-f --force" -- ${cur})) ;;
-            *)
-              frames="$(watson frames)"
-              COMPREPLY=($(compgen -W "$frames" -- ${cur}))
-              ;;
-          esac
-          ;;
-        rename)
-          local IFS=$'\n'
-          case "$3" in
-            project)
-              projects="$(watson projects | sed -e 's/ /\\\\ /g')"
-              COMPREPLY=($(compgen -W "$projects" -- ${cur}))
-              ;;
-            tag)
-              tags="$(watson tags | sed -e 's/ /\\\\ /g')"
-              COMPREPLY=($(compgen -W "$tags" -- ${cur}))
-              ;;
-          esac
-          ;;
-        restart)
-          case "${cur}" in
-            -*)
-              COMPREPLY=($(compgen -W "-s --stop -S --no-stop" -- ${cur})) ;;
-            *)
-              frames="$(watson frames)"
-              COMPREPLY=($(compgen -W "$frames" -- ${cur}))
-              ;;
-          esac
-          ;;
-        start)
-          local IFS=$'\n'
-          if [[ $COMP_CWORD -eq 2 ]]; then
-            projects="$(watson projects | sed -e 's/ /\\\\ /g')"
-            COMPREPLY=($(compgen -W "$projects" -- ${cur}))
-          else
-            tags="$(watson tags | sed -e 's/ /\\\\ /g' | awk '$0="+"$0')"
-            COMPREPLY=($(compgen -W "$tags" -- ${cur}))
-          fi
-          ;;
-        stop)
-          COMPREPLY=($(compgen -W "-m --message" -- ${cur}))
-        status)
-          COMPREPLY=($(compgen -W "-e --elapsed -p --project -t --tags" -- ${cur}))
-          ;;
-      esac
-      ;;
-  esac
-=======
 _watson_completionetup() {
     local COMPLETION_OPTIONS=""
     local BASH_VERSION_ARR=(${BASH_VERSION//./ })
@@ -127,7 +14,6 @@
     if [ ${BASH_VERSION_ARR[0]} -gt 4 ] || ([ ${BASH_VERSION_ARR[0]} -eq 4 ] && [ ${BASH_VERSION_ARR[1]} -ge 4 ]); then
         COMPLETION_OPTIONS="-o nosort"
     fi
->>>>>>> 9b3b40d6
 
     complete $COMPLETION_OPTIONS -F _watson_completion watson
 }
