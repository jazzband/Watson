# CHANGELOG

All notable changes to this project will be documented in this file.

The format is based on [Keep a Changelog](https://keepachangelog.com/en/1.0.0/),
and this project adheres to [Semantic Versioning](https://semver.org/spec/v2.0.0.html).

## [Unreleased]

<<<<<<< HEAD
## Added

- The default log length can now be controlled via the configuration option
  `log_length`. (#436)
=======
### Added

- The restart command now accepts the `--gap/--no-gap` options.
>>>>>>> 454c872f

## [2.0.1] - 2021-05-10

### Fixed

- Ability to `edit` the current frame (#418)

## [2.0.0] - 2021-03-19

### Added

- The `log` command output can now be filtered to exclude projects and tags via
  `--ignore-project` and `--ignore-tag` (#395)
- Python 3.8 support (#402)
- Python 3.9 support (#402)
- Support for the TZ environment variable to specify the local time zone (#391)

### Changed

- Upgrade to major arrow release 1.0.0 (#407)

### Fixed

- Zsh completion (#379)

### Removed

- Python 2.7 support (#305).
- Python 3.5 support (#407).

## [1.10.0] - 2020-07-03

### Added

- Log output order can now be controlled via the `--reverse/--no-reverse` flag
  and the `reverse_log` configuration option (#369)
- Add `--at` flag to the `start` and `restart` commands (#364).
- Add `--color` and `--no-color` flags to force output to be colored or not
  respectively (#350).

### Changed

- Require latest Arrow version 0.15.6 to support ISO week dates (#380)

### Fixed

- Make after-edit-check ensure that edited time stamps are not in the future
  (#381)

## [1.9.0] - 2020-05-27

### Added

- Improve Arrow 0.15.0 support after changes in `arrow.get()` behavior (#296)
- Watson now suggests correct command if users make small typo (#318)

### Changed

- Always show total time at bottom of report (#356)
- Use the default system newline character for CSV output (#366).

### Fixed

- Stylize prompt to create new project or tag (#310).
- Aggregate calculates wrong time if used with `--current` (#293)
- The `start` command now correctly checks if project is empty (#322)
- Aggregate ignores frames that crosses aggregate boundary (#248)
- The `report` and `aggregate` commands with `--json` option now correctly
  encode Arrow objects (#329)

## [1.8.0] - 2019-08-26

### Added

- Add CSV output format support for `report`, `log` and `aggregate` commands
  using the `--csv/-s` command line option flag (#281).
- Add `start --confirm-new-project` and `start --confirm-new-tag` options and
  corresponding options to configuration (#275).

### Fixed

- Update zsh shell completion (#264).
- Fix fatal AttributeError using Arrow 0.14.5 (#300)

### Removed

- Python 3.4 support (#286).

## [1.7.0] - 2019-03-25

### Added

- New `add` command (#202)
- Add lunar start time options to the `report` and `log` commands (#215)
- Aggregate reports by day (#231)
- Fish shell completion (#239)
- Add support for first day of the week configuration in reports and logs (#240)
- Python 3.7 support (#241)
- Add `start --no-gap` and `stop --at` options (#254)
- Add `--confirm-new-project` and `--confirm-new-tag` options to `start`, `add` and `edit` commands (#275)

### Changed

- The `edit` command now checks data consistency (#203)
- Current state saving is now improve when using Watson as a library (#214)
- Prevent calling `get_start_time_for_period` multiple times (#219)

### Fixed

- Improved support for UTF-8 with Python 2 (#211)
- Zsh completion for tags and projects with spaces in their names (#227)
- Typos in commands output (#230, #235)
- Project URL of the project in PyPI (#260)

### Removed

- Python 3.3 support (#210).

## [1.6.0] - 2018-04-23

### Added

- For `report` and `log`, allow specifying a timeperiod of "all"
- Option for log and report command to (not) output via pager
- `--json` option to log command
- Optional flags to filter status call

### Fixed

- Change message when frame is removed
- CLI output when on tags on `stop` and `remove`
- Bash completion with latest additions to command options
- CLI output spacing if a frame has no tags
- Frame modification time when renaming projects and tags (#181)
- Don't print space before tags if there are no tags (#179)
- Match log daily heading format to elsewhere
- Set max versions for pytest and arrow for keeping support for Python 2.7 and
  3.3

## [1.5.2] - 2017-08-02

### Fixed

- Follow up on the `config` command fix (#161)

## [1.5.1] - 2017-08-01

### Fixed

- Fix the `config` command (#158)

## [1.5.0] - 2017-07-31

### Added

- The `report` command now supports JSON output (#102)

### Changed

- The `sync` command is now compatible with the new crick.io backend API (#152)
- Python 3.6 is now officially supported (#150)

### Fixed

- Catch error when user wants to edit config but file does not exist yet (#154)

## [1.4.0] - 2016-11-01

### Added

- Watson now has a `rename` command (#74).
- The `report` and `log` commands now have new command line and config file
  options to (not) include the current frame in the output (#123).
- The `report` and `log` commands now have new command line options to set the
  timespan to the current year, month, week or day (#130 via #124).
- You can now set default tags for selected projects in the config file (#113).
- Zsh completion support (#96)
- Document installation via homebrew on OS X (#121)

### Changed

- When saving the Watson frames, state or config file, the most recent previous
  version of the file is kept as a back up (#120).

### Fixed

- Bash completion of projects and tags with spaces in them (#122).
- If saving the Watson frames, state or config file fails for any reason, the
  original is kept (and not wiped as before) (#120).

## [1.3.2] - 2016-03-01

### Added

- Document installation for Arch Linux
- Improve frame selection by position

### Fixed

- Improve error handling
- Remove unnecessary dependencies for a stand alone installation
- Specify correct source directory for flake8 and pytest (tox test suite)

## [1.3.1] - 2016-02-11

### Fixed

- Packaging issue with PyPI

## [1.3.0] - 2016-02-11

### Added

- A complete browsable documentation
- Watson's brand new logo!
- Support for Watson's directory override via the WATSON_DIR environment variable

## [1.2.0] - 2016-01-22

### Added

- Watson now has a `restart` command
- Watson now has a `merge` command
- Watson can now stop running project when starting a new one (optional)
- There is a wrapper for `RawConfigParser` to make option access more convenient

### Updated

- The `edit` command now defaults to the running frame if any (else defaults to
  the last one)
- The `log` command now has a daily total time summary

### Fixed

- Unicode issues with cjk characters
- Edition summary is now converted to local time

## [1.1.0] - 2015-10-21

### Added

- Configurable date and time to output of `status` command (#33)
- Support for Bash-completion (#1)
- New `frames` command that displays all frame IDs

### Fixed

- Set id if not provided (#30)

## [1.0.2] - 2015-10-09

### Added

- Add documentation to remove all the frames

### Changed

- Improve installation instructions

### Fixed

- The last frame could not be deleted

## [1.0.1] - 2015-09-17

### Fixed

- Packaging erissueror with PyPI

## [1.0.0] - 2015-09-17

First stable public release 🎉

[unreleased]: https://github.com/tailordev/watson/compare/2.0.1...HEAD
[2.0.1]: https://github.com/tailordev/watson/compare/2.0.0...2.0.1
[2.0.0]: https://github.com/tailordev/watson/compare/1.10.0...2.0.0
[1.10.0]: https://github.com/tailordev/watson/compare/1.9.0...1.10.0
[1.9.0]: https://github.com/tailordev/watson/compare/1.8.0...1.9.0
[1.8.0]: https://github.com/tailordev/watson/compare/1.7.0...1.8.0
[1.7.0]: https://github.com/tailordev/watson/compare/1.6.0...1.7.0
[1.6.0]: https://github.com/tailordev/watson/compare/1.5.2...1.6.0
[1.5.2]: https://github.com/tailordev/watson/compare/1.5.1...1.5.2
[1.5.1]: https://github.com/tailordev/watson/compare/1.5.0...1.5.1
[1.5.0]: https://github.com/tailordev/watson/compare/1.4.0...1.5.0
[1.4.0]: https://github.com/tailordev/watson/compare/1.3.2...1.4.0
[1.3.2]: https://github.com/tailordev/watson/compare/1.3.1...1.3.2
[1.3.1]: https://github.com/tailordev/watson/compare/1.3.0...1.3.1
[1.3.0]: https://github.com/tailordev/watson/compare/1.2.0...1.3.0
[1.2.0]: https://github.com/tailordev/watson/compare/1.1.0...1.2.0
[1.1.0]: https://github.com/tailordev/watson/compare/1.0.2...1.1.0
[1.0.2]: https://github.com/tailordev/watson/compare/1.0.1...1.0.2
[1.0.1]: https://github.com/tailordev/watson/compare/1.0.0...1.0.1
[1.0.0]: https://github.com/tailordev/watson/releases/tag/1.0.0<|MERGE_RESOLUTION|>--- conflicted
+++ resolved
@@ -7,16 +7,11 @@
 
 ## [Unreleased]
 
-<<<<<<< HEAD
-## Added
-
+### Added
+
+- The restart command now accepts the `--gap/--no-gap` options. (#437)
 - The default log length can now be controlled via the configuration option
   `log_length`. (#436)
-=======
-### Added
-
-- The restart command now accepts the `--gap/--no-gap` options.
->>>>>>> 454c872f
 
 ## [2.0.1] - 2021-05-10
 
